// Licensed to the .NET Foundation under one or more agreements.
// The .NET Foundation licenses this file to you under the MIT license.
// See the LICENSE file in the project root for more information.

using System.Collections;
using System.Collections.Generic;
using System.Diagnostics;
using System.Globalization;
using System.Reflection;
using System.Runtime.CompilerServices;
using System.Runtime.InteropServices;
using System.Text;
using System.Threading;
using DebuggerStepThroughAttribute = System.Diagnostics.DebuggerStepThroughAttribute;
using MdToken = System.Reflection.MetadataToken;

using Internal.Runtime.CompilerServices;

namespace System
{
    // this is a work around to get the concept of a calli. It's not as fast but it would be interesting to 
    // see how it compares to the current implementation. 
    // This delegate will disappear at some point in favor of calli 

    internal delegate void CtorDelegate(object instance);

    // Keep this in sync with FormatFlags defined in typestring.h
    internal enum TypeNameFormatFlags
    {
        FormatBasic = 0x00000000, // Not a bitmask, simply the tersest flag settings possible
        FormatNamespace = 0x00000001, // Include namespace and/or enclosing class names in type names
        FormatFullInst = 0x00000002, // Include namespace and assembly in generic types (regardless of other flag settings)
        FormatAssembly = 0x00000004, // Include assembly display name in type names
        FormatSignature = 0x00000008, // Include signature in method names
        FormatNoVersion = 0x00000010, // Suppress version and culture information in all assembly names
#if DEBUG
        FormatDebug = 0x00000020, // For debug printing of types only
#endif
        FormatAngleBrackets = 0x00000040, // Whether generic types are C<T> or C[T]
        FormatStubInfo = 0x00000080, // Include stub info like {unbox-stub}
        FormatGenericParam = 0x00000100, // Use !name and !!name for generic type and method parameters
    }

    internal enum TypeNameKind
    {
        Name,
        ToString,
        FullName,
    }

    internal sealed class RuntimeType : TypeInfo, ICloneable
    {
        #region Definitions

        internal enum MemberListType
        {
            All,
            CaseSensitive,
            CaseInsensitive,
            HandleToInfo
        }

        // Helper to build lists of MemberInfos. Special cased to avoid allocations for lists of one element.
        internal struct ListBuilder<T> where T : class
        {
            private T[] _items;
            private T _item;
            private int _count;
            private int _capacity;

            public ListBuilder(int capacity)
            {
                _items = null;
                _item = null;
                _count = 0;
                _capacity = capacity;
            }

            public T this[int index]
            {
                get
                {
                    Debug.Assert(index < Count);
                    return (_items != null) ? _items[index] : _item;
                }
            }

            public T[] ToArray()
            {
                if (_count == 0)
                    return Array.Empty<T>();
                if (_count == 1)
                    return new T[1] { _item };

                Array.Resize(ref _items, _count);
                _capacity = _count;
                return _items;
            }

            public void CopyTo(object[] array, int index)
            {
                if (_count == 0)
                    return;

                if (_count == 1)
                {
                    array[index] = _item;
                    return;
                }

                Array.Copy(_items, 0, array, index, _count);
            }

            public int Count => _count;

            public void Add(T item)
            {
                if (_count == 0)
                {
                    _item = item;
                }
                else
                {
                    if (_count == 1)
                    {
                        if (_capacity < 2)
                            _capacity = 4;
                        _items = new T[_capacity];
                        _items[0] = _item;
                    }
                    else
                    if (_capacity == _count)
                    {
                        int newCapacity = 2 * _capacity;
                        Array.Resize(ref _items, newCapacity);
                        _capacity = newCapacity;
                    }

                    _items[_count] = item;
                }
                _count++;
            }
        }

        internal class RuntimeTypeCache
        {
            private const int MAXNAMELEN = 1024;

            #region Definitions
            internal enum CacheType
            {
                Method,
                Constructor,
                Field,
                Property,
                Event,
                Interface,
                NestedType
            }

            private readonly struct Filter
            {
                private readonly MdUtf8String m_name;
                private readonly MemberListType m_listType;
                private readonly uint m_nameHash;

                public unsafe Filter(byte* pUtf8Name, int cUtf8Name, MemberListType listType)
                {
                    m_name = new MdUtf8String(pUtf8Name, cUtf8Name);
                    m_listType = listType;
                    m_nameHash = 0;

                    if (RequiresStringComparison())
                    {
                        m_nameHash = m_name.HashCaseInsensitive();
                    }
                }

                public bool Match(MdUtf8String name)
                {
                    bool retVal = true;

                    if (m_listType == MemberListType.CaseSensitive)
                        retVal = m_name.Equals(name);
                    else if (m_listType == MemberListType.CaseInsensitive)
                        retVal = m_name.EqualsCaseInsensitive(name);

                    // Currently the callers of UsesStringComparison assume that if it returns false
                    // then the match always succeeds and can be skipped.  Assert that this is maintained.
                    Debug.Assert(retVal || RequiresStringComparison());

                    return retVal;
                }

                // Does the current match type require a string comparison?
                // If not, we know Match will always return true and the call can be skipped
                // If so, we know we can have a valid hash to check against from GetHashToMatch
                public bool RequiresStringComparison()
                {
                    return (m_listType == MemberListType.CaseSensitive) ||
                           (m_listType == MemberListType.CaseInsensitive);
                }

                public bool CaseSensitive() => m_listType == MemberListType.CaseSensitive;

                public uint GetHashToMatch()
                {
                    Debug.Assert(RequiresStringComparison());

                    return m_nameHash;
                }
            }

            private class MemberInfoCache<T> where T : MemberInfo
            {
                #region Private Data Members

                // MemberInfo caches
                private CerHashtable<string, T[]> m_csMemberInfos;
                private CerHashtable<string, T[]> m_cisMemberInfos;
                // List of MemberInfos given out. When m_cacheComplete is false, it may have null entries at the end to avoid
                // reallocating the list every time a new entry is added.
                private T[] m_allMembers;
                private bool m_cacheComplete;

                // This is the strong reference back to the cache
                private RuntimeTypeCache m_runtimeTypeCache;
                #endregion

                #region Constructor

                internal MemberInfoCache(RuntimeTypeCache runtimeTypeCache)
                {
#if MDA_SUPPORTED
                    Mda.MemberInfoCacheCreation();
#endif
                    m_runtimeTypeCache = runtimeTypeCache;
                }

                internal MethodBase AddMethod(RuntimeType declaringType, RuntimeMethodHandleInternal method, CacheType cacheType)
                {
                    T[] list = null;
                    MethodAttributes methodAttributes = RuntimeMethodHandle.GetAttributes(method);
                    bool isPublic = (methodAttributes & MethodAttributes.MemberAccessMask) == MethodAttributes.Public;
                    bool isStatic = (methodAttributes & MethodAttributes.Static) != 0;
                    bool isInherited = declaringType != ReflectedType;
                    BindingFlags bindingFlags = FilterPreCalculate(isPublic, isInherited, isStatic);
                    switch (cacheType)
                    {
                        case CacheType.Method:
                            list = (T[])(object)new RuntimeMethodInfo[1] {
                            new RuntimeMethodInfo(method, declaringType, m_runtimeTypeCache, methodAttributes, bindingFlags, null)
                        };
                            break;
                        case CacheType.Constructor:
                            list = (T[])(object)new RuntimeConstructorInfo[1] {
                            new RuntimeConstructorInfo(method, declaringType, m_runtimeTypeCache, methodAttributes, bindingFlags)
                        };
                            break;
                    }

                    Insert(ref list, null, MemberListType.HandleToInfo);

                    return (MethodBase)(object)list[0];
                }

                internal FieldInfo AddField(RuntimeFieldHandleInternal field)
                {
                    // create the runtime field info
                    FieldAttributes fieldAttributes = RuntimeFieldHandle.GetAttributes(field);
                    bool isPublic = (fieldAttributes & FieldAttributes.FieldAccessMask) == FieldAttributes.Public;
                    bool isStatic = (fieldAttributes & FieldAttributes.Static) != 0;
                    RuntimeType approxDeclaringType = RuntimeFieldHandle.GetApproxDeclaringType(field);
                    bool isInherited = RuntimeFieldHandle.AcquiresContextFromThis(field) ?
                        !RuntimeTypeHandle.CompareCanonicalHandles(approxDeclaringType, ReflectedType) :
                        approxDeclaringType != ReflectedType;

                    BindingFlags bindingFlags = FilterPreCalculate(isPublic, isInherited, isStatic);

                    T[] list = (T[])(object)new RuntimeFieldInfo[1] {
                        new RtFieldInfo(field, ReflectedType, m_runtimeTypeCache, bindingFlags)
                    };

                    Insert(ref list, null, MemberListType.HandleToInfo);

                    return (FieldInfo)(object)list[0];
                }

                private unsafe T[] Populate(string name, MemberListType listType, CacheType cacheType)
                {
                    T[] list = null;

                    if (name == null || name.Length == 0 ||
                        (cacheType == CacheType.Constructor && name[0] != '.' && name[0] != '*'))
                    {
                        list = GetListByName(null, 0, null, 0, listType, cacheType);
                    }
                    else
                    {
                        int cNameLen = name.Length;
                        fixed (char* pName = name)
                        {
                            int cUtf8Name = Encoding.UTF8.GetByteCount(pName, cNameLen);
                            // allocating on the stack is faster than allocating on the GC heap
                            // but we surely don't want to cause a stack overflow
                            // no one should be looking for a member whose name is longer than 1024
                            if (cUtf8Name > MAXNAMELEN)
                            {
                                byte[] utf8Name = new byte[cUtf8Name];
                                fixed (byte* pUtf8Name = &utf8Name[0])
                                {
                                    list = GetListByName(pName, cNameLen, pUtf8Name, cUtf8Name, listType, cacheType);
                                }
                            }
                            else
                            {
                                byte* pUtf8Name = stackalloc byte[cUtf8Name];
                                list = GetListByName(pName, cNameLen, pUtf8Name, cUtf8Name, listType, cacheType);
                            }
                        }
                    }

                    Insert(ref list, name, listType);

                    return list;
                }

                private unsafe T[] GetListByName(char* pName, int cNameLen, byte* pUtf8Name, int cUtf8Name, MemberListType listType, CacheType cacheType)
                {
                    if (cNameLen != 0)
                        Encoding.UTF8.GetBytes(pName, cNameLen, pUtf8Name, cUtf8Name);

                    Filter filter = new Filter(pUtf8Name, cUtf8Name, listType);
                    object list = null;

                    switch (cacheType)
                    {
                        case CacheType.Method:
                            list = PopulateMethods(filter);
                            break;
                        case CacheType.Field:
                            list = PopulateFields(filter);
                            break;
                        case CacheType.Constructor:
                            list = PopulateConstructors(filter);
                            break;
                        case CacheType.Property:
                            list = PopulateProperties(filter);
                            break;
                        case CacheType.Event:
                            list = PopulateEvents(filter);
                            break;
                        case CacheType.NestedType:
                            list = PopulateNestedClasses(filter);
                            break;
                        case CacheType.Interface:
                            list = PopulateInterfaces(filter);
                            break;
                        default:
                            Debug.Fail("Invalid CacheType");
                            break;
                    }

                    return (T[])list;
                }

                // May replace the list with a new one if certain cache
                // lookups succeed.  Also, may modify the contents of the list
                // after merging these new data structures with cached ones.
                internal void Insert(ref T[] list, string name, MemberListType listType)
                {
                    bool lockTaken = false;

                    RuntimeHelpers.PrepareConstrainedRegions();
                    try
                    {
                        Monitor.Enter(this, ref lockTaken);

                        switch (listType)
                        {
                            case MemberListType.CaseSensitive:
                                {
                                    // Ensure we always return a list that has 
                                    // been merged with the global list.
                                    T[] cachedList = m_csMemberInfos[name];
                                    if (cachedList == null)
                                    {
                                        MergeWithGlobalList(list);
                                        m_csMemberInfos[name] = list;
                                    }
                                    else
                                        list = cachedList;
                                }
                                break;

                            case MemberListType.CaseInsensitive:
                                {
                                    // Ensure we always return a list that has 
                                    // been merged with the global list.
                                    T[] cachedList = m_cisMemberInfos[name];
                                    if (cachedList == null)
                                    {
                                        MergeWithGlobalList(list);
                                        m_cisMemberInfos[name] = list;
                                    }
                                    else
                                        list = cachedList;
                                }
                                break;

                            case MemberListType.All:
                                if (!m_cacheComplete)
                                {
                                    MergeWithGlobalList(list);

                                    // Trim null entries at the end of m_allMembers array
                                    int memberCount = m_allMembers.Length;
                                    while (memberCount > 0)
                                    {
                                        if (m_allMembers[memberCount - 1] != null)
                                            break;
                                        memberCount--;
                                    }
                                    Array.Resize(ref m_allMembers, memberCount);

                                    Volatile.Write(ref m_cacheComplete, true);
                                }

                                list = m_allMembers;
                                break;

                            default:
                                MergeWithGlobalList(list);
                                break;
                        }
                    }
                    finally
                    {
                        if (lockTaken)
                        {
                            Monitor.Exit(this);
                        }
                    }
                }

                // Modifies the existing list.
                private void MergeWithGlobalList(T[] list)
                {
                    T[] cachedMembers = m_allMembers;

                    if (cachedMembers == null)
                    {
                        m_allMembers = list;
                        return;
                    }

                    int cachedCount = cachedMembers.Length;
                    int freeSlotIndex = 0;

                    for (int i = 0; i < list.Length; i++)
                    {
                        T newMemberInfo = list[i];
                        bool foundInCache = false;

                        int cachedIndex;
                        for (cachedIndex = 0; cachedIndex < cachedCount; cachedIndex++)
                        {
                            T cachedMemberInfo = cachedMembers[cachedIndex];
                            if (cachedMemberInfo == null)
                                break;

                            if (newMemberInfo.CacheEquals(cachedMemberInfo))
                            {
                                list[i] = cachedMemberInfo;
                                foundInCache = true;
                                break;
                            }
                        }

                        if (!foundInCache)
                        {
                            if (freeSlotIndex == 0)
                                freeSlotIndex = cachedIndex;

                            if (freeSlotIndex >= cachedMembers.Length)
                            {
                                int newSize;
                                if (m_cacheComplete)
                                {
                                    //
                                    // In theory, we should never add more elements to the cache when it is complete.
                                    //
                                    // Unfortunately, we shipped with bugs that cause changes of the complete cache (DevDiv #339308).
                                    // Grow the list by exactly one element in this case to avoid null entries at the end.
                                    //

                                    Debug.Assert(false);

                                    newSize = cachedMembers.Length + 1;
                                }
                                else
                                {
                                    newSize = Math.Max(Math.Max(4, 2 * cachedMembers.Length), list.Length);
                                }

                                // Use different variable for ref argument to Array.Resize to allow enregistration of cachedMembers by the JIT
                                T[] cachedMembers2 = cachedMembers;
                                Array.Resize(ref cachedMembers2, newSize);
                                cachedMembers = cachedMembers2;
                            }

                            Debug.Assert(cachedMembers[freeSlotIndex] == null);
                            cachedMembers[freeSlotIndex] = newMemberInfo;
                            freeSlotIndex++;
                        }
                    }

                    m_allMembers = cachedMembers;
                }
                #endregion

                #region Population Logic

                private unsafe RuntimeMethodInfo[] PopulateMethods(Filter filter)
                {
                    ListBuilder<RuntimeMethodInfo> list = new ListBuilder<RuntimeMethodInfo>();

                    RuntimeType declaringType = ReflectedType;
                    Debug.Assert(declaringType != null);

                    if (RuntimeTypeHandle.IsInterface(declaringType))
                    {
                        #region IsInterface

                        foreach (RuntimeMethodHandleInternal methodHandle in RuntimeTypeHandle.GetIntroducedMethods(declaringType))
                        {
                            if (filter.RequiresStringComparison())
                            {
                                if (!RuntimeMethodHandle.MatchesNameHash(methodHandle, filter.GetHashToMatch()))
                                {
                                    Debug.Assert(!filter.Match(RuntimeMethodHandle.GetUtf8Name(methodHandle)));
                                    continue;
                                }

                                if (!filter.Match(RuntimeMethodHandle.GetUtf8Name(methodHandle)))
                                    continue;
                            }

                            #region Loop through all methods on the interface
                            Debug.Assert(!methodHandle.IsNullHandle());

                            MethodAttributes methodAttributes = RuntimeMethodHandle.GetAttributes(methodHandle);

                            #region Continue if this is a constructor
                            Debug.Assert(
                                (RuntimeMethodHandle.GetAttributes(methodHandle) & MethodAttributes.RTSpecialName) == 0 ||
                                RuntimeMethodHandle.GetName(methodHandle).Equals(".cctor"));

                            if ((methodAttributes & MethodAttributes.RTSpecialName) != 0)
                                continue;
                            #endregion

                            #region Calculate Binding Flags
                            bool isPublic = (methodAttributes & MethodAttributes.MemberAccessMask) == MethodAttributes.Public;
                            bool isStatic = (methodAttributes & MethodAttributes.Static) != 0;
                            bool isInherited = false;
                            BindingFlags bindingFlags = FilterPreCalculate(isPublic, isInherited, isStatic);
                            #endregion

                            // get the unboxing stub or instantiating stub if needed
                            RuntimeMethodHandleInternal instantiatedHandle = RuntimeMethodHandle.GetStubIfNeeded(methodHandle, declaringType, null);

                            RuntimeMethodInfo runtimeMethodInfo = new RuntimeMethodInfo(
                            instantiatedHandle, declaringType, m_runtimeTypeCache, methodAttributes, bindingFlags, null);

                            list.Add(runtimeMethodInfo);
                            #endregion  
                        }
                        #endregion
                    }
                    else
                    {
                        #region IsClass or GenericParameter
                        while (RuntimeTypeHandle.IsGenericVariable(declaringType))
                            declaringType = declaringType.GetBaseType();

                        int numVirtuals = RuntimeTypeHandle.GetNumVirtuals(declaringType);

                        bool* overrides = stackalloc bool[numVirtuals];
                        new Span<bool>(overrides, numVirtuals).Clear();

                        bool isValueType = declaringType.IsValueType;

                        do
                        {
                            int vtableSlots = RuntimeTypeHandle.GetNumVirtuals(declaringType);

                            foreach (RuntimeMethodHandleInternal methodHandle in RuntimeTypeHandle.GetIntroducedMethods(declaringType))
                            {
                                if (filter.RequiresStringComparison())
                                {
                                    if (!RuntimeMethodHandle.MatchesNameHash(methodHandle, filter.GetHashToMatch()))
                                    {
                                        Debug.Assert(!filter.Match(RuntimeMethodHandle.GetUtf8Name(methodHandle)));
                                        continue;
                                    }

                                    if (!filter.Match(RuntimeMethodHandle.GetUtf8Name(methodHandle)))
                                        continue;
                                }

                                #region Loop through all methods on the current type
                                Debug.Assert(!methodHandle.IsNullHandle());

                                MethodAttributes methodAttributes = RuntimeMethodHandle.GetAttributes(methodHandle);
                                MethodAttributes methodAccess = methodAttributes & MethodAttributes.MemberAccessMask;

                                #region Continue if this is a constructor
                                Debug.Assert(
                                    (RuntimeMethodHandle.GetAttributes(methodHandle) & MethodAttributes.RTSpecialName) == 0 ||
                                    RuntimeMethodHandle.GetName(methodHandle).Equals(".ctor") ||
                                    RuntimeMethodHandle.GetName(methodHandle).Equals(".cctor"));

                                if ((methodAttributes & MethodAttributes.RTSpecialName) != 0)
                                    continue;
                                #endregion

                                #region Continue if this is a private declared on a base type
                                bool isVirtual = false;
                                int methodSlot = 0;
                                if ((methodAttributes & MethodAttributes.Virtual) != 0)
                                {
                                    // only virtual if actually in the vtableslot range, but GetSlot will
                                    // assert if an EnC method, which can't be virtual, so narrow down first
                                    // before calling GetSlot
                                    methodSlot = RuntimeMethodHandle.GetSlot(methodHandle);
                                    isVirtual = (methodSlot < vtableSlots);
                                }

                                bool isInherited = declaringType != ReflectedType;

                                bool isPrivate = methodAccess == MethodAttributes.Private;
                                if (isInherited && isPrivate && !isVirtual)
                                    continue;

                                #endregion

                                #region Continue if this is a virtual and is already overridden
                                if (isVirtual)
                                {
                                    Debug.Assert(
                                        (methodAttributes & MethodAttributes.Abstract) != 0 ||
                                        (methodAttributes & MethodAttributes.Virtual) != 0 ||
                                        RuntimeMethodHandle.GetDeclaringType(methodHandle) != declaringType);

                                    if (overrides[methodSlot] == true)
                                        continue;

                                    overrides[methodSlot] = true;
                                }
                                else if (isValueType)
                                {
                                    if ((methodAttributes & (MethodAttributes.Virtual | MethodAttributes.Abstract)) != 0)
                                        continue;
                                }
                                else
                                {
                                    Debug.Assert((methodAttributes & (MethodAttributes.Virtual | MethodAttributes.Abstract)) == 0);
                                }
                                #endregion

                                #region Calculate Binding Flags
                                bool isPublic = methodAccess == MethodAttributes.Public;
                                bool isStatic = (methodAttributes & MethodAttributes.Static) != 0;
                                BindingFlags bindingFlags = FilterPreCalculate(isPublic, isInherited, isStatic);
                                #endregion

                                // get the unboxing stub or instantiating stub if needed
                                RuntimeMethodHandleInternal instantiatedHandle = RuntimeMethodHandle.GetStubIfNeeded(methodHandle, declaringType, null);

                                RuntimeMethodInfo runtimeMethodInfo = new RuntimeMethodInfo(
                                instantiatedHandle, declaringType, m_runtimeTypeCache, methodAttributes, bindingFlags, null);

                                list.Add(runtimeMethodInfo);
                                #endregion
                            }

                            declaringType = RuntimeTypeHandle.GetBaseType(declaringType);
                        } while (declaringType != null);
                        #endregion
                    }

                    return list.ToArray();
                }

                private RuntimeConstructorInfo[] PopulateConstructors(Filter filter)
                {
                    if (ReflectedType.IsGenericParameter)
                    {
                        return Array.Empty<RuntimeConstructorInfo>();
                    }

                    ListBuilder<RuntimeConstructorInfo> list = new ListBuilder<RuntimeConstructorInfo>();

                    RuntimeType declaringType = ReflectedType;

                    foreach (RuntimeMethodHandleInternal methodHandle in RuntimeTypeHandle.GetIntroducedMethods(declaringType))
                    {
                        if (filter.RequiresStringComparison())
                        {
                            if (!RuntimeMethodHandle.MatchesNameHash(methodHandle, filter.GetHashToMatch()))
                            {
                                Debug.Assert(!filter.Match(RuntimeMethodHandle.GetUtf8Name(methodHandle)));
                                continue;
                            }

                            if (!filter.Match(RuntimeMethodHandle.GetUtf8Name(methodHandle)))
                                continue;
                        }

                        MethodAttributes methodAttributes = RuntimeMethodHandle.GetAttributes(methodHandle);

                        Debug.Assert(!methodHandle.IsNullHandle());

                        if ((methodAttributes & MethodAttributes.RTSpecialName) == 0)
                            continue;

                        // Constructors should not be virtual or abstract
                        Debug.Assert(
                            (methodAttributes & MethodAttributes.Abstract) == 0 &&
                            (methodAttributes & MethodAttributes.Virtual) == 0);

                        #region Calculate Binding Flags
                        bool isPublic = (methodAttributes & MethodAttributes.MemberAccessMask) == MethodAttributes.Public;
                        bool isStatic = (methodAttributes & MethodAttributes.Static) != 0;
                        bool isInherited = false;
                        BindingFlags bindingFlags = FilterPreCalculate(isPublic, isInherited, isStatic);
                        #endregion

                        // get the unboxing stub or instantiating stub if needed
                        RuntimeMethodHandleInternal instantiatedHandle = RuntimeMethodHandle.GetStubIfNeeded(methodHandle, declaringType, null);

                        RuntimeConstructorInfo runtimeConstructorInfo =
                        new RuntimeConstructorInfo(instantiatedHandle, ReflectedType, m_runtimeTypeCache, methodAttributes, bindingFlags);

                        list.Add(runtimeConstructorInfo);
                    }

                    return list.ToArray();
                }

                private RuntimeFieldInfo[] PopulateFields(Filter filter)
                {
                    ListBuilder<RuntimeFieldInfo> list = new ListBuilder<RuntimeFieldInfo>();

                    RuntimeType declaringType = ReflectedType;

                    #region Populate all static, instance and literal fields
                    while (RuntimeTypeHandle.IsGenericVariable(declaringType))
                        declaringType = declaringType.GetBaseType();

                    while (declaringType != null)
                    {
                        PopulateRtFields(filter, declaringType, ref list);

                        PopulateLiteralFields(filter, declaringType, ref list);

                        declaringType = RuntimeTypeHandle.GetBaseType(declaringType);
                    }
                    #endregion

                    #region Populate Literal Fields on Interfaces
                    if (ReflectedType.IsGenericParameter)
                    {
                        Type[] interfaces = ReflectedType.BaseType.GetInterfaces();

                        for (int i = 0; i < interfaces.Length; i++)
                        {
                            // Populate literal fields defined on any of the interfaces implemented by the declaring type
                            PopulateLiteralFields(filter, (RuntimeType)interfaces[i], ref list);
                            PopulateRtFields(filter, (RuntimeType)interfaces[i], ref list);
                        }
                    }
                    else
                    {
                        Type[] interfaces = RuntimeTypeHandle.GetInterfaces(ReflectedType);

                        if (interfaces != null)
                        {
                            for (int i = 0; i < interfaces.Length; i++)
                            {
                                // Populate literal fields defined on any of the interfaces implemented by the declaring type
                                PopulateLiteralFields(filter, (RuntimeType)interfaces[i], ref list);
                                PopulateRtFields(filter, (RuntimeType)interfaces[i], ref list);
                            }
                        }
                    }
                    #endregion

                    return list.ToArray();
                }

                private unsafe void PopulateRtFields(Filter filter, RuntimeType declaringType, ref ListBuilder<RuntimeFieldInfo> list)
                {
                    IntPtr* pResult = stackalloc IntPtr[64];
                    int count = 64;

                    if (!RuntimeTypeHandle.GetFields(declaringType, pResult, &count))
                    {
                        fixed (IntPtr* pBigResult = new IntPtr[count])
                        {
                            RuntimeTypeHandle.GetFields(declaringType, pBigResult, &count);
                            PopulateRtFields(filter, pBigResult, count, declaringType, ref list);
                        }
                    }
                    else if (count > 0)
                    {
                        PopulateRtFields(filter, pResult, count, declaringType, ref list);
                    }
                }

                private unsafe void PopulateRtFields(Filter filter,
                    IntPtr* ppFieldHandles, int count, RuntimeType declaringType, ref ListBuilder<RuntimeFieldInfo> list)
                {
                    Debug.Assert(declaringType != null);
                    Debug.Assert(ReflectedType != null);

                    bool needsStaticFieldForGeneric = RuntimeTypeHandle.HasInstantiation(declaringType) && !RuntimeTypeHandle.ContainsGenericVariables(declaringType);
                    bool isInherited = declaringType != ReflectedType;

                    for (int i = 0; i < count; i++)
                    {
                        RuntimeFieldHandleInternal runtimeFieldHandle = new RuntimeFieldHandleInternal(ppFieldHandles[i]);

                        if (filter.RequiresStringComparison())
                        {
                            if (!RuntimeFieldHandle.MatchesNameHash(runtimeFieldHandle, filter.GetHashToMatch()))
                            {
                                Debug.Assert(!filter.Match(RuntimeFieldHandle.GetUtf8Name(runtimeFieldHandle)));
                                continue;
                            }

                            if (!filter.Match(RuntimeFieldHandle.GetUtf8Name(runtimeFieldHandle)))
                                continue;
                        }

                        Debug.Assert(!runtimeFieldHandle.IsNullHandle());

                        FieldAttributes fieldAttributes = RuntimeFieldHandle.GetAttributes(runtimeFieldHandle);
                        FieldAttributes fieldAccess = fieldAttributes & FieldAttributes.FieldAccessMask;

                        if (isInherited)
                        {
                            if (fieldAccess == FieldAttributes.Private)
                                continue;
                        }

                        #region Calculate Binding Flags
                        bool isPublic = fieldAccess == FieldAttributes.Public;
                        bool isStatic = (fieldAttributes & FieldAttributes.Static) != 0;
                        BindingFlags bindingFlags = FilterPreCalculate(isPublic, isInherited, isStatic);
                        #endregion

                        // correct the FieldDesc if needed
                        if (needsStaticFieldForGeneric && isStatic)
                            runtimeFieldHandle = RuntimeFieldHandle.GetStaticFieldForGenericType(runtimeFieldHandle, declaringType);

                        RuntimeFieldInfo runtimeFieldInfo =
                            new RtFieldInfo(runtimeFieldHandle, declaringType, m_runtimeTypeCache, bindingFlags);

                        list.Add(runtimeFieldInfo);
                    }
                }

                private void PopulateLiteralFields(Filter filter, RuntimeType declaringType, ref ListBuilder<RuntimeFieldInfo> list)
                {
                    Debug.Assert(declaringType != null);
                    Debug.Assert(ReflectedType != null);

                    int tkDeclaringType = RuntimeTypeHandle.GetToken(declaringType);

                    // Our policy is that TypeDescs do not have metadata tokens
                    if (MdToken.IsNullToken(tkDeclaringType))
                        return;

                    MetadataImport scope = RuntimeTypeHandle.GetMetadataImport(declaringType);

                    MetadataEnumResult tkFields;
                    scope.EnumFields(tkDeclaringType, out tkFields);

                    for (int i = 0; i < tkFields.Length; i++)
                    {
                        int tkField = tkFields[i];
                        Debug.Assert(MdToken.IsTokenOfType(tkField, MetadataTokenType.FieldDef));
                        Debug.Assert(!MdToken.IsNullToken(tkField));

                        FieldAttributes fieldAttributes;
                        scope.GetFieldDefProps(tkField, out fieldAttributes);

                        FieldAttributes fieldAccess = fieldAttributes & FieldAttributes.FieldAccessMask;

                        if ((fieldAttributes & FieldAttributes.Literal) != 0)
                        {
                            bool isInherited = declaringType != ReflectedType;
                            if (isInherited)
                            {
                                bool isPrivate = fieldAccess == FieldAttributes.Private;
                                if (isPrivate)
                                    continue;
                            }

                            if (filter.RequiresStringComparison())
                            {
                                MdUtf8String name;
                                name = scope.GetName(tkField);

                                if (!filter.Match(name))
                                    continue;
                            }

                            #region Calculate Binding Flags
                            bool isPublic = fieldAccess == FieldAttributes.Public;
                            bool isStatic = (fieldAttributes & FieldAttributes.Static) != 0;
                            BindingFlags bindingFlags = FilterPreCalculate(isPublic, isInherited, isStatic);
                            #endregion

                            RuntimeFieldInfo runtimeFieldInfo =
                            new MdFieldInfo(tkField, fieldAttributes, declaringType.GetTypeHandleInternal(), m_runtimeTypeCache, bindingFlags);

                            list.Add(runtimeFieldInfo);
                        }
                    }
                }

                private void AddSpecialInterface(ref ListBuilder<RuntimeType> list, Filter filter, RuntimeType iList, bool addSubInterface)
                {
                    if (iList.IsAssignableFrom(ReflectedType))
                    {
                        if (filter.Match(RuntimeTypeHandle.GetUtf8Name(iList)))
                            list.Add(iList);

                        if (addSubInterface)
                        {
                            Type[] iFaces = iList.GetInterfaces();
                            for (int j = 0; j < iFaces.Length; j++)
                            {
                                RuntimeType iFace = (RuntimeType)iFaces[j];
                                if (iFace.IsGenericType && filter.Match(RuntimeTypeHandle.GetUtf8Name(iFace)))
                                    list.Add(iFace);
                            }
                        }
                    }
                }

                private RuntimeType[] PopulateInterfaces(Filter filter)
                {
                    ListBuilder<RuntimeType> list = new ListBuilder<RuntimeType>();

                    RuntimeType declaringType = ReflectedType;

                    if (!RuntimeTypeHandle.IsGenericVariable(declaringType))
                    {
                        Type[] ifaces = RuntimeTypeHandle.GetInterfaces(declaringType);

                        if (ifaces != null)
                        {
                            for (int i = 0; i < ifaces.Length; i++)
                            {
                                RuntimeType interfaceType = (RuntimeType)ifaces[i];

                                if (filter.RequiresStringComparison())
                                {
                                    if (!filter.Match(RuntimeTypeHandle.GetUtf8Name(interfaceType)))
                                        continue;
                                }

                                Debug.Assert(interfaceType.IsInterface);
                                list.Add(interfaceType);
                            }
                        }

                        if (ReflectedType.IsSZArray)
                        {
                            RuntimeType arrayType = (RuntimeType)ReflectedType.GetElementType();

                            if (!arrayType.IsPointer)
                            {
                                AddSpecialInterface(ref list, filter, (RuntimeType)typeof(IList<>).MakeGenericType(arrayType), true);

                                // To avoid adding a duplicate IEnumerable<T>, we don't add the sub interfaces of IReadOnlyList.
                                // Instead, we add IReadOnlyCollection<T> separately.
                                AddSpecialInterface(ref list, filter, (RuntimeType)typeof(IReadOnlyList<>).MakeGenericType(arrayType), false);
                                AddSpecialInterface(ref list, filter, (RuntimeType)typeof(IReadOnlyCollection<>).MakeGenericType(arrayType), false);
                            }
                        }
                    }
                    else
                    {
                        List<RuntimeType> al = new List<RuntimeType>();

                        // Get all constraints
                        Type[] constraints = declaringType.GetGenericParameterConstraints();

                        // Populate transitive closure of all interfaces in constraint set
                        for (int i = 0; i < constraints.Length; i++)
                        {
                            RuntimeType constraint = (RuntimeType)constraints[i];
                            if (constraint.IsInterface)
                                al.Add(constraint);

                            Type[] temp = constraint.GetInterfaces();
                            for (int j = 0; j < temp.Length; j++)
                                al.Add(temp[j] as RuntimeType);
                        }

                        // Remove duplicates
                        Dictionary<RuntimeType, RuntimeType> ht = new Dictionary<RuntimeType, RuntimeType>();
                        for (int i = 0; i < al.Count; i++)
                        {
                            RuntimeType constraint = al[i];
                            if (!ht.ContainsKey(constraint))
                                ht[constraint] = constraint;
                        }

                        RuntimeType[] interfaces = new RuntimeType[ht.Values.Count];
                        ht.Values.CopyTo(interfaces, 0);

                        // Populate link-list
                        for (int i = 0; i < interfaces.Length; i++)
                        {
                            if (filter.RequiresStringComparison())
                            {
                                if (!filter.Match(RuntimeTypeHandle.GetUtf8Name(interfaces[i])))
                                    continue;
                            }

                            list.Add(interfaces[i]);
                        }
                    }

                    return list.ToArray();
                }

                private RuntimeType[] PopulateNestedClasses(Filter filter)
                {
                    RuntimeType declaringType = ReflectedType;

                    while (RuntimeTypeHandle.IsGenericVariable(declaringType))
                    {
                        declaringType = declaringType.GetBaseType();
                    }

                    int tkEnclosingType = RuntimeTypeHandle.GetToken(declaringType);

                    // For example, TypeDescs do not have metadata tokens
                    if (MdToken.IsNullToken(tkEnclosingType))
                        return Array.Empty<RuntimeType>();

                    ListBuilder<RuntimeType> list = new ListBuilder<RuntimeType>();

                    RuntimeModule moduleHandle = RuntimeTypeHandle.GetModule(declaringType);
                    MetadataImport scope = ModuleHandle.GetMetadataImport(moduleHandle);

                    MetadataEnumResult tkNestedClasses;
                    scope.EnumNestedTypes(tkEnclosingType, out tkNestedClasses);

                    for (int i = 0; i < tkNestedClasses.Length; i++)
                    {
                        RuntimeType nestedType = null;

                        try
                        {
                            nestedType = ModuleHandle.ResolveTypeHandleInternal(moduleHandle, tkNestedClasses[i], null, null);
                        }
                        catch (System.TypeLoadException)
                        {
                            // In a reflection emit scenario, we may have a token for a class which 
                            // has not been baked and hence cannot be loaded. 
                            continue;
                        }

                        if (filter.RequiresStringComparison())
                        {
                            if (!filter.Match(RuntimeTypeHandle.GetUtf8Name(nestedType)))
                                continue;
                        }

                        list.Add(nestedType);
                    }

                    return list.ToArray();
                }

                private RuntimeEventInfo[] PopulateEvents(Filter filter)
                {
                    Debug.Assert(ReflectedType != null);

                    // Do not create the dictionary if we are filtering the properties by name already
                    Dictionary<string, RuntimeEventInfo> csEventInfos = filter.CaseSensitive() ? null :
                        new Dictionary<string, RuntimeEventInfo>();

                    RuntimeType declaringType = ReflectedType;
                    ListBuilder<RuntimeEventInfo> list = new ListBuilder<RuntimeEventInfo>();

                    if (!RuntimeTypeHandle.IsInterface(declaringType))
                    {
                        while (RuntimeTypeHandle.IsGenericVariable(declaringType))
                            declaringType = declaringType.GetBaseType();

                        // Populate associates off of the class hierarchy
                        while (declaringType != null)
                        {
                            PopulateEvents(filter, declaringType, csEventInfos, ref list);
                            declaringType = RuntimeTypeHandle.GetBaseType(declaringType);
                        }
                    }
                    else
                    {
                        // Populate associates for this interface 
                        PopulateEvents(filter, declaringType, csEventInfos, ref list);
                    }

                    return list.ToArray();
                }

                private void PopulateEvents(
                    Filter filter, RuntimeType declaringType, Dictionary<string, RuntimeEventInfo> csEventInfos, ref ListBuilder<RuntimeEventInfo> list)
                {
                    int tkDeclaringType = RuntimeTypeHandle.GetToken(declaringType);

                    // Arrays, Pointers, ByRef types and others generated only the fly by the RT do not have tokens.
                    if (MdToken.IsNullToken(tkDeclaringType))
                        return;

                    MetadataImport scope = RuntimeTypeHandle.GetMetadataImport(declaringType);

                    MetadataEnumResult tkEvents;
                    scope.EnumEvents(tkDeclaringType, out tkEvents);

                    for (int i = 0; i < tkEvents.Length; i++)
                    {
                        int tkEvent = tkEvents[i];
                        bool isPrivate;

                        Debug.Assert(!MdToken.IsNullToken(tkEvent));
                        Debug.Assert(MdToken.IsTokenOfType(tkEvent, MetadataTokenType.Event));

                        if (filter.RequiresStringComparison())
                        {
                            MdUtf8String name;
                            name = scope.GetName(tkEvent);

                            if (!filter.Match(name))
                                continue;
                        }

                        RuntimeEventInfo eventInfo = new RuntimeEventInfo(
                            tkEvent, declaringType, m_runtimeTypeCache, out isPrivate);

                        #region Remove Inherited Privates
                        if (declaringType != m_runtimeTypeCache.GetRuntimeType() && isPrivate)
                            continue;
                        #endregion

                        #region Remove Duplicates
                        if (csEventInfos != null)
                        {
                            string name = eventInfo.Name;

                            if (csEventInfos.ContainsKey(name))
                                continue;

                            csEventInfos[name] = eventInfo;
                        }
                        else
                        {
                            if (list.Count > 0)
                                break;
                        }
                        #endregion

                        list.Add(eventInfo);
                    }
                }

                private RuntimePropertyInfo[] PopulateProperties(Filter filter)
                {
                    Debug.Assert(ReflectedType != null);

                    // m_csMemberInfos can be null at this point. It will be initialized when Insert
                    // is called in Populate after this returns.

                    RuntimeType declaringType = ReflectedType;
                    Debug.Assert(declaringType != null);

                    ListBuilder<RuntimePropertyInfo> list = new ListBuilder<RuntimePropertyInfo>();

                    if (!RuntimeTypeHandle.IsInterface(declaringType))
                    {
                        while (RuntimeTypeHandle.IsGenericVariable(declaringType))
                            declaringType = declaringType.GetBaseType();

                        // Do not create the dictionary if we are filtering the properties by name already
                        Dictionary<string, List<RuntimePropertyInfo>> csPropertyInfos = filter.CaseSensitive() ? null :
                            new Dictionary<string, List<RuntimePropertyInfo>>();

                        // All elements automatically initialized to false.
                        bool[] usedSlots = new bool[RuntimeTypeHandle.GetNumVirtuals(declaringType)];

                        // Populate associates off of the class hierarchy
                        do
                        {
                            PopulateProperties(filter, declaringType, csPropertyInfos, usedSlots, ref list);
                            declaringType = RuntimeTypeHandle.GetBaseType(declaringType);
                        } while (declaringType != null);
                    }
                    else
                    {
                        // Populate associates for this interface 
                        PopulateProperties(filter, declaringType, null, null, ref list);
                    }

                    return list.ToArray();
                }

                private void PopulateProperties(
                    Filter filter,
                    RuntimeType declaringType,
                    Dictionary<string, List<RuntimePropertyInfo>> csPropertyInfos,
                    bool[] usedSlots,
                    ref ListBuilder<RuntimePropertyInfo> list)
                {
                    int tkDeclaringType = RuntimeTypeHandle.GetToken(declaringType);

                    // Arrays, Pointers, ByRef types and others generated only the fly by the RT do not have tokens.
                    if (MdToken.IsNullToken(tkDeclaringType))
                        return;

                    MetadataImport scope = RuntimeTypeHandle.GetMetadataImport(declaringType);

                    MetadataEnumResult tkProperties;
                    scope.EnumProperties(tkDeclaringType, out tkProperties);

                    RuntimeModule declaringModuleHandle = RuntimeTypeHandle.GetModule(declaringType);

                    int numVirtuals = RuntimeTypeHandle.GetNumVirtuals(declaringType);

                    Debug.Assert((declaringType.IsInterface && usedSlots == null && csPropertyInfos == null) ||
                                    (!declaringType.IsInterface && usedSlots != null && usedSlots.Length >= numVirtuals));

                    for (int i = 0; i < tkProperties.Length; i++)
                    {
                        int tkProperty = tkProperties[i];
                        bool isPrivate;

                        Debug.Assert(!MdToken.IsNullToken(tkProperty));
                        Debug.Assert(MdToken.IsTokenOfType(tkProperty, MetadataTokenType.Property));

                        if (filter.RequiresStringComparison())
                        {
                            if (!ModuleHandle.ContainsPropertyMatchingHash(declaringModuleHandle, tkProperty, filter.GetHashToMatch()))
                            {
                                Debug.Assert(!filter.Match(declaringType.GetRuntimeModule().MetadataImport.GetName(tkProperty)));
                                continue;
                            }

                            MdUtf8String name;
                            name = declaringType.GetRuntimeModule().MetadataImport.GetName(tkProperty);

                            if (!filter.Match(name))
                                continue;
                        }

                        RuntimePropertyInfo propertyInfo =
                            new RuntimePropertyInfo(
                            tkProperty, declaringType, m_runtimeTypeCache, out isPrivate);

                        // If this is a class, not an interface
                        if (usedSlots != null)
                        {
                            #region Remove Privates
                            if (declaringType != ReflectedType && isPrivate)
                                continue;
                            #endregion

                            #region Duplicate check based on vtable slots

                            // The inheritance of properties are defined by the inheritance of their 
                            // getters and setters.
                            // A property on a base type is "overriden" by a property on a sub type
                            // if the getter/setter of the latter occupies the same vtable slot as 
                            // the getter/setter of the former.

                            MethodInfo associateMethod = propertyInfo.GetGetMethod();
                            if (associateMethod == null)
                            {
                                // We only need to examine the setter if a getter doesn't exist.
                                // It is not logical for the getter to be virtual but not the setter.
                                associateMethod = propertyInfo.GetSetMethod();
                            }

                            if (associateMethod != null)
                            {
                                int slot = RuntimeMethodHandle.GetSlot((RuntimeMethodInfo)associateMethod);

                                if (slot < numVirtuals)
                                {
                                    Debug.Assert(associateMethod.IsVirtual);
                                    if (usedSlots[slot] == true)
                                        continue;
                                    else
                                        usedSlots[slot] = true;
                                }
                            }
                            #endregion

                            #region Duplicate check based on name and signature

                            // For backward compatibility, even if the vtable slots don't match, we will still treat
                            // a property as duplicate if the names and signatures match.

                            if (csPropertyInfos != null)
                            {
                                string name = propertyInfo.Name;
                                List<RuntimePropertyInfo> cache;
                                if (!csPropertyInfos.TryGetValue(name, out cache))
                                {
                                    cache = new List<RuntimePropertyInfo>(1);
                                    csPropertyInfos[name] = cache;
                                }

                                for (int j = 0; j < cache.Count; j++)
                                {
                                    if (propertyInfo.EqualsSig(cache[j]))
                                    {
                                        cache = null;
                                        break;
                                    }
                                }

                                if (cache == null)
                                    continue;

                                cache.Add(propertyInfo);
                            }
                            else
                            {
                                bool duplicate = false;

                                for (int j = 0; j < list.Count; j++)
                                {
                                    if (propertyInfo.EqualsSig(list[j]))
                                    {
                                        duplicate = true;
                                        break;
                                    }
                                }

                                if (duplicate)
                                    continue;
                            }
                            #endregion
                        }

                        list.Add(propertyInfo);
                    }
                }
                #endregion

                #region NonPrivate Members
                internal T[] GetMemberList(MemberListType listType, string name, CacheType cacheType)
                {
                    T[] list = null;

                    switch (listType)
                    {
                        case MemberListType.CaseSensitive:
                            list = m_csMemberInfos[name];
                            if (list != null)
                                return list;

                            return Populate(name, listType, cacheType);

                        case MemberListType.CaseInsensitive:
                            list = m_cisMemberInfos[name];
                            if (list != null)
                                return list;

                            return Populate(name, listType, cacheType);

                        default:
                            Debug.Assert(listType == MemberListType.All);
                            if (Volatile.Read(ref m_cacheComplete))
                                return m_allMembers;

                            return Populate(null, listType, cacheType);
                    }
                }

                internal RuntimeType ReflectedType => m_runtimeTypeCache.GetRuntimeType();

                #endregion
            }
            #endregion

            #region Private Data Members
            private RuntimeType m_runtimeType;
            private RuntimeType m_enclosingType;
            private TypeCode m_typeCode;
            private string m_name;
            private string m_fullname;
            private string m_toString;
            private string m_namespace;
            private bool m_isGlobal;
            private bool m_bIsDomainInitialized;
            private MemberInfoCache<RuntimeMethodInfo> m_methodInfoCache;
            private MemberInfoCache<RuntimeConstructorInfo> m_constructorInfoCache;
            private MemberInfoCache<RuntimeFieldInfo> m_fieldInfoCache;
            private MemberInfoCache<RuntimeType> m_interfaceCache;
            private MemberInfoCache<RuntimeType> m_nestedClassesCache;
            private MemberInfoCache<RuntimePropertyInfo> m_propertyInfoCache;
            private MemberInfoCache<RuntimeEventInfo> m_eventInfoCache;
            private static CerHashtable<RuntimeMethodInfo, RuntimeMethodInfo> s_methodInstantiations;
            private static object s_methodInstantiationsLock;
            private string m_defaultMemberName;
            private object m_genericCache; // Generic cache for rare scenario specific data. It is used to cache Enum names and values.
            private object[] _emptyArray; // Object array cache for Attribute.GetCustomAttributes() pathological no-result case.
            #endregion

            #region Constructor
            internal RuntimeTypeCache(RuntimeType runtimeType)
            {
                m_typeCode = TypeCode.Empty;
                m_runtimeType = runtimeType;
                m_isGlobal = RuntimeTypeHandle.GetModule(runtimeType).RuntimeType == runtimeType;
            }
            #endregion

            #region Private Members
            private string ConstructName(ref string name, TypeNameFormatFlags formatFlags)
            {
                if (name == null)
                {
                    name = new RuntimeTypeHandle(m_runtimeType).ConstructName(formatFlags);
                }
                return name;
            }

            private T[] GetMemberList<T>(ref MemberInfoCache<T> m_cache, MemberListType listType, string name, CacheType cacheType)
                where T : MemberInfo
            {
                MemberInfoCache<T> existingCache = GetMemberCache<T>(ref m_cache);
                return existingCache.GetMemberList(listType, name, cacheType);
            }

            private MemberInfoCache<T> GetMemberCache<T>(ref MemberInfoCache<T> m_cache)
                where T : MemberInfo
            {
                MemberInfoCache<T> existingCache = m_cache;

                if (existingCache == null)
                {
                    MemberInfoCache<T> newCache = new MemberInfoCache<T>(this);
                    existingCache = Interlocked.CompareExchange(ref m_cache, newCache, null);
                    if (existingCache == null)
                        existingCache = newCache;
                }

                return existingCache;
            }
            #endregion

            #region Internal Members

            internal object GenericCache
            {
                get => m_genericCache;
                set => m_genericCache = value;
            }

            internal bool DomainInitialized
            {
                get => m_bIsDomainInitialized;
                set => m_bIsDomainInitialized = value;
            }

            internal string GetName(TypeNameKind kind)
            {
                switch (kind)
                {
                    case TypeNameKind.Name:
                        // No namespace, full instantiation, and assembly.
                        return ConstructName(ref m_name, TypeNameFormatFlags.FormatBasic);

                    case TypeNameKind.FullName:
                        // We exclude the types that contain generic parameters because their names cannot be roundtripped.
                        // We allow generic type definitions (and their refs, ptrs, and arrays) because their names can be roundtriped.
                        // Theoretically generic types instantiated with generic type definitions can be roundtripped, e.g. List`1<Dictionary`2>.
                        // But these kind of types are useless, rare, and hard to identity. We would need to recursively examine all the 
                        // generic arguments with the same criteria. We will exclude them unless we see a real user scenario.
                        if (!m_runtimeType.GetRootElementType().IsGenericTypeDefinition && m_runtimeType.ContainsGenericParameters)
                            return null;

                        // No assembly.
                        return ConstructName(ref m_fullname, TypeNameFormatFlags.FormatNamespace | TypeNameFormatFlags.FormatFullInst);

                    case TypeNameKind.ToString:
                        // No full instantiation and assembly.
                        return ConstructName(ref m_toString, TypeNameFormatFlags.FormatNamespace);

                    default:
                        throw new InvalidOperationException();
                }
            }

            internal string GetNameSpace()
            {
                // @Optimization - Use ConstructName to populate m_namespace
                if (m_namespace == null)
                {
                    Type type = m_runtimeType;
                    type = type.GetRootElementType();

                    while (type.IsNested)
                        type = type.DeclaringType;

                    m_namespace = RuntimeTypeHandle.GetMetadataImport((RuntimeType)type).GetNamespace(type.MetadataToken).ToString();
                }

                return m_namespace;
            }

            internal TypeCode TypeCode
            {
                get => m_typeCode;
                set => m_typeCode = value;
            }

            internal RuntimeType GetEnclosingType()
            {
                if (m_enclosingType == null)
                {
                    // Use void as a marker of null enclosing type
                    RuntimeType enclosingType = RuntimeTypeHandle.GetDeclaringType(GetRuntimeType());
                    Debug.Assert(enclosingType != typeof(void));
                    m_enclosingType = enclosingType ?? (RuntimeType)typeof(void);
                }

                return (m_enclosingType == typeof(void)) ? null : m_enclosingType;
            }

            internal RuntimeType GetRuntimeType() => m_runtimeType;

            internal bool IsGlobal => m_isGlobal;

            internal void InvalidateCachedNestedType() => m_nestedClassesCache = null;

            internal string GetDefaultMemberName()
            {
                if (m_defaultMemberName == null)
                {
                    CustomAttributeData attr = null;
                    Type DefaultMemberAttrType = typeof(DefaultMemberAttribute);
                    for (RuntimeType t = m_runtimeType; t != null; t = t.GetBaseType())
                    {
                        IList<CustomAttributeData> attrs = CustomAttributeData.GetCustomAttributes(t);
                        for (int i = 0; i < attrs.Count; i++)
                        {
                            if (ReferenceEquals(attrs[i].Constructor.DeclaringType, DefaultMemberAttrType))
                            {
                                attr = attrs[i];
                                break;
                            }
                        }

                        if (attr != null)
                        {
                            m_defaultMemberName = attr.ConstructorArguments[0].Value as string;
                            break;
                        }
                    }
                }

                return m_defaultMemberName;
            }

            internal object[] GetEmptyArray()
            {
                return _emptyArray ?? (_emptyArray = (object[])Array.CreateInstance(m_runtimeType, 0));
            }
            #endregion

            #region Caches Accessors
            internal MethodInfo GetGenericMethodInfo(RuntimeMethodHandleInternal genericMethod)
            {
                LoaderAllocator la = RuntimeMethodHandle.GetLoaderAllocator(genericMethod);

                RuntimeMethodInfo rmi = new RuntimeMethodInfo(
                    genericMethod, RuntimeMethodHandle.GetDeclaringType(genericMethod), this,
                    RuntimeMethodHandle.GetAttributes(genericMethod), (BindingFlags)(-1), la);

                RuntimeMethodInfo crmi;
                if (la != null)
                {
                    crmi = la.m_methodInstantiations[rmi];
                }
                else
                {
                    crmi = s_methodInstantiations[rmi];
                }
                if (crmi != null)
                    return crmi;

                if (s_methodInstantiationsLock == null)
                    Interlocked.CompareExchange(ref s_methodInstantiationsLock, new object(), null);

                bool lockTaken = false;
                RuntimeHelpers.PrepareConstrainedRegions();
                try
                {
                    Monitor.Enter(s_methodInstantiationsLock, ref lockTaken);

                    if (la != null)
                    {
                        crmi = la.m_methodInstantiations[rmi];
                        if (crmi != null)
                            return crmi;
                        la.m_methodInstantiations[rmi] = rmi;
                    }
                    else
                    {
                        crmi = s_methodInstantiations[rmi];
                        if (crmi != null)
                            return crmi;
                        s_methodInstantiations[rmi] = rmi;
                    }
                }
                finally
                {
                    if (lockTaken)
                    {
                        Monitor.Exit(s_methodInstantiationsLock);
                    }
                }

                return rmi;
            }

            internal RuntimeMethodInfo[] GetMethodList(MemberListType listType, string name)
            {
                return GetMemberList<RuntimeMethodInfo>(ref m_methodInfoCache, listType, name, CacheType.Method);
            }

            internal RuntimeConstructorInfo[] GetConstructorList(MemberListType listType, string name)
            {
                return GetMemberList<RuntimeConstructorInfo>(ref m_constructorInfoCache, listType, name, CacheType.Constructor);
            }

            internal RuntimePropertyInfo[] GetPropertyList(MemberListType listType, string name)
            {
                return GetMemberList<RuntimePropertyInfo>(ref m_propertyInfoCache, listType, name, CacheType.Property);
            }

            internal RuntimeEventInfo[] GetEventList(MemberListType listType, string name)
            {
                return GetMemberList<RuntimeEventInfo>(ref m_eventInfoCache, listType, name, CacheType.Event);
            }

            internal RuntimeFieldInfo[] GetFieldList(MemberListType listType, string name)
            {
                return GetMemberList<RuntimeFieldInfo>(ref m_fieldInfoCache, listType, name, CacheType.Field);
            }

            internal RuntimeType[] GetInterfaceList(MemberListType listType, string name)
            {
                return GetMemberList<RuntimeType>(ref m_interfaceCache, listType, name, CacheType.Interface);
            }

            internal RuntimeType[] GetNestedTypeList(MemberListType listType, string name)
            {
                return GetMemberList<RuntimeType>(ref m_nestedClassesCache, listType, name, CacheType.NestedType);
            }

            internal MethodBase GetMethod(RuntimeType declaringType, RuntimeMethodHandleInternal method)
            {
                GetMemberCache<RuntimeMethodInfo>(ref m_methodInfoCache);
                return m_methodInfoCache.AddMethod(declaringType, method, CacheType.Method);
            }

            internal MethodBase GetConstructor(RuntimeType declaringType, RuntimeMethodHandleInternal constructor)
            {
                GetMemberCache<RuntimeConstructorInfo>(ref m_constructorInfoCache);
                return m_constructorInfoCache.AddMethod(declaringType, constructor, CacheType.Constructor);
            }

            internal FieldInfo GetField(RuntimeFieldHandleInternal field)
            {
                GetMemberCache<RuntimeFieldInfo>(ref m_fieldInfoCache);
                return m_fieldInfoCache.AddField(field);
            }

            #endregion
        }
        #endregion

        #region Static Members

        #region Internal
        internal static RuntimeType GetType(string typeName, bool throwOnError, bool ignoreCase,
            ref StackCrawlMark stackMark)
        {
            if (typeName == null)
                throw new ArgumentNullException(nameof(typeName));

            return RuntimeTypeHandle.GetTypeByName(
                typeName, throwOnError, ignoreCase, ref stackMark, false);
        }

        internal static MethodBase GetMethodBase(RuntimeModule scope, int typeMetadataToken)
        {
            return GetMethodBase(ModuleHandle.ResolveMethodHandleInternal(scope, typeMetadataToken));
        }

        internal static MethodBase GetMethodBase(IRuntimeMethodInfo methodHandle)
        {
            return GetMethodBase(null, methodHandle);
        }

        internal static MethodBase GetMethodBase(RuntimeType reflectedType, IRuntimeMethodInfo methodHandle)
        {
            MethodBase retval = GetMethodBase(reflectedType, methodHandle.Value);
            GC.KeepAlive(methodHandle);
            return retval;
        }

        internal static MethodBase GetMethodBase(RuntimeType reflectedType, RuntimeMethodHandleInternal methodHandle)
        {
            Debug.Assert(!methodHandle.IsNullHandle());

            if (RuntimeMethodHandle.IsDynamicMethod(methodHandle))
            {
                Resolver resolver = RuntimeMethodHandle.GetResolver(methodHandle);

                if (resolver != null)
                    return resolver.GetDynamicMethod();

                return null;
            }

            // verify the type/method relationship
            RuntimeType declaredType = RuntimeMethodHandle.GetDeclaringType(methodHandle);

            RuntimeType[] methodInstantiation = null;

            if (reflectedType == null)
                reflectedType = declaredType as RuntimeType;

            if (reflectedType != declaredType && !reflectedType.IsSubclassOf(declaredType))
            {
                // object[] is assignable from string[].
                if (reflectedType.IsArray)
                {
                    // The whole purpose of this chunk of code is not only for error checking.
                    // GetMember has a side effect of populating the member cache of reflectedType,
                    // doing so will ensure we construct the correct MethodInfo/ConstructorInfo objects.
                    // Without this the reflectedType.Cache.GetMethod call below may return a MethodInfo
                    // object whose ReflectedType is string[] and DeclaringType is object[]. That would
                    // be (arguabally) incorrect because string[] is not a subclass of object[].
                    MethodBase[] methodBases = reflectedType.GetMember(
                        RuntimeMethodHandle.GetName(methodHandle), MemberTypes.Constructor | MemberTypes.Method,
                        BindingFlags.Public | BindingFlags.NonPublic | BindingFlags.Instance) as MethodBase[];

                    bool loaderAssuredCompatible = false;
                    for (int i = 0; i < methodBases.Length; i++)
                    {
                        IRuntimeMethodInfo rmi = (IRuntimeMethodInfo)methodBases[i];
                        if (rmi.Value.Value == methodHandle.Value)
                            loaderAssuredCompatible = true;
                    }

                    if (!loaderAssuredCompatible)
                        throw new ArgumentException(string.Format(
                            CultureInfo.CurrentCulture, SR.Argument_ResolveMethodHandle,
                            reflectedType.ToString(), declaredType.ToString()));
                }
                // Action<in string> is assignable from, but not a subclass of Action<in object>.
                else if (declaredType.IsGenericType)
                {
                    // ignoring instantiation is the ReflectedType a subtype of the DeclaringType
                    RuntimeType declaringDefinition = (RuntimeType)declaredType.GetGenericTypeDefinition();

                    RuntimeType baseType = reflectedType;

                    while (baseType != null)
                    {
                        RuntimeType baseDefinition = baseType;

                        if (baseDefinition.IsGenericType && !baseType.IsGenericTypeDefinition)
                            baseDefinition = (RuntimeType)baseDefinition.GetGenericTypeDefinition();

                        if (baseDefinition == declaringDefinition)
                            break;

                        baseType = baseType.GetBaseType();
                    }

                    if (baseType == null)
                    {
                        // ignoring instantiation is the ReflectedType is not a subtype of the DeclaringType
                        throw new ArgumentException(string.Format(
                            CultureInfo.CurrentCulture, SR.Argument_ResolveMethodHandle,
                            reflectedType.ToString(), declaredType.ToString()));
                    }

                    // remap the method to same method on the subclass ReflectedType
                    declaredType = baseType;

                    // if the original methodHandle was the definition then we don't need to rebind generic method arguments
                    // because all RuntimeMethodHandles retrieved off of the canonical method table are definitions. That's 
                    // why for everything else we need to rebind the generic method arguments. 
                    if (!RuntimeMethodHandle.IsGenericMethodDefinition(methodHandle))
                    {
                        methodInstantiation = RuntimeMethodHandle.GetMethodInstantiationInternal(methodHandle);
                    }

                    // lookup via v-table slot the RuntimeMethodHandle on the new declaring type
                    methodHandle = RuntimeMethodHandle.GetMethodFromCanonical(methodHandle, declaredType);
                }
                else if (!declaredType.IsAssignableFrom(reflectedType))
                {
                    // declaredType is not Array, not generic, and not assignable from reflectedType
                    throw new ArgumentException(string.Format(
                        CultureInfo.CurrentCulture, SR.Argument_ResolveMethodHandle,
                        reflectedType.ToString(), declaredType.ToString()));
                }
            }

            // If methodInstantiation is not null, GetStubIfNeeded will rebind the generic method arguments
            // if declaredType is an instantiated generic type and methodHandle is not generic, get the instantiated MethodDesc (if needed)
            // if declaredType is a value type, get the unboxing stub (if needed)

            // this is so that our behavior here is consistent with that of Type.GetMethod
            // See MemberInfoCache<RuntimeConstructorInfo>.PopulateMethods and MemberInfoCache<RuntimeMethodInfoInfo>.PopulateConstructors

            methodHandle = RuntimeMethodHandle.GetStubIfNeeded(methodHandle, declaredType, methodInstantiation);
            MethodBase retval;

            if (RuntimeMethodHandle.IsConstructor(methodHandle))
            {
                // Constructor case: constructors cannot be generic
                retval = reflectedType.Cache.GetConstructor(declaredType, methodHandle);
            }
            else
            {
                // Method case
                if (RuntimeMethodHandle.HasMethodInstantiation(methodHandle) && !RuntimeMethodHandle.IsGenericMethodDefinition(methodHandle))
                    retval = reflectedType.Cache.GetGenericMethodInfo(methodHandle);
                else
                    retval = reflectedType.Cache.GetMethod(declaredType, methodHandle);
            }

            GC.KeepAlive(methodInstantiation);
            return retval;
        }

        internal object GenericCache
        {
            get => Cache.GenericCache;
            set => Cache.GenericCache = value;
        }

        internal bool DomainInitialized
        {
            get => Cache.DomainInitialized;
            set => Cache.DomainInitialized = value;
        }

        internal static FieldInfo GetFieldInfo(IRuntimeFieldInfo fieldHandle)
        {
            return GetFieldInfo(RuntimeFieldHandle.GetApproxDeclaringType(fieldHandle), fieldHandle);
        }

        internal static FieldInfo GetFieldInfo(RuntimeType reflectedType, IRuntimeFieldInfo field)
        {
            RuntimeFieldHandleInternal fieldHandle = field.Value;

            // verify the type/method relationship
            if (reflectedType == null)
            {
                reflectedType = RuntimeFieldHandle.GetApproxDeclaringType(fieldHandle);
            }
            else
            {
                RuntimeType declaredType = RuntimeFieldHandle.GetApproxDeclaringType(fieldHandle);
                if (reflectedType != declaredType)
                {
                    if (!RuntimeFieldHandle.AcquiresContextFromThis(fieldHandle) ||
                        !RuntimeTypeHandle.CompareCanonicalHandles(declaredType, reflectedType))
                    {
                        throw new ArgumentException(string.Format(
                            CultureInfo.CurrentCulture, SR.Argument_ResolveFieldHandle,
                            reflectedType.ToString(),
                            declaredType.ToString()));
                    }
                }
            }

            FieldInfo retVal = reflectedType.Cache.GetField(fieldHandle);
            GC.KeepAlive(field);
            return retVal;
        }

        // Called internally
        private static PropertyInfo GetPropertyInfo(RuntimeType reflectedType, int tkProperty)
        {
            RuntimePropertyInfo property = null;
            RuntimePropertyInfo[] candidates =
                reflectedType.Cache.GetPropertyList(MemberListType.All, null);

            for (int i = 0; i < candidates.Length; i++)
            {
                property = candidates[i];
                if (property.MetadataToken == tkProperty)
                    return property;
            }

            Debug.Fail("Unreachable code");
            throw new SystemException();
        }

        private static void ThrowIfTypeNeverValidGenericArgument(RuntimeType type)
        {
            if (type.IsPointer || type.IsByRef || type == typeof(void))
                throw new ArgumentException(
                    SR.Format(SR.Argument_NeverValidGenericArgument, type.ToString()));
        }


        internal static void SanityCheckGenericArguments(RuntimeType[] genericArguments, RuntimeType[] genericParamters)
        {
            if (genericArguments == null)
                throw new ArgumentNullException();

            for (int i = 0; i < genericArguments.Length; i++)
            {
                if (genericArguments[i] == null)
                    throw new ArgumentNullException();

                ThrowIfTypeNeverValidGenericArgument(genericArguments[i]);
            }

            if (genericArguments.Length != genericParamters.Length)
                throw new ArgumentException(
                    SR.Format(SR.Argument_NotEnoughGenArguments, genericArguments.Length, genericParamters.Length));
        }

        internal static void ValidateGenericArguments(MemberInfo definition, RuntimeType[] genericArguments, Exception e)
        {
            RuntimeType[] typeContext = null;
            RuntimeType[] methodContext = null;
            RuntimeType[] genericParamters = null;

            if (definition is Type)
            {
                RuntimeType genericTypeDefinition = (RuntimeType)definition;
                genericParamters = genericTypeDefinition.GetGenericArgumentsInternal();
                typeContext = genericArguments;
            }
            else
            {
                RuntimeMethodInfo genericMethodDefinition = (RuntimeMethodInfo)definition;
                genericParamters = genericMethodDefinition.GetGenericArgumentsInternal();
                methodContext = genericArguments;

                RuntimeType declaringType = (RuntimeType)genericMethodDefinition.DeclaringType;
                if (declaringType != null)
                {
                    typeContext = declaringType.GetTypeHandleInternal().GetInstantiationInternal();
                }
            }

            for (int i = 0; i < genericArguments.Length; i++)
            {
                Type genericArgument = genericArguments[i];
                Type genericParameter = genericParamters[i];

                if (!RuntimeTypeHandle.SatisfiesConstraints(genericParameter.GetTypeHandleInternal().GetTypeChecked(),
                    typeContext, methodContext, genericArgument.GetTypeHandleInternal().GetTypeChecked()))
                {
                    throw new ArgumentException(
                        SR.Format(SR.Argument_GenConstraintViolation, i.ToString(CultureInfo.CurrentCulture), genericArgument.ToString(), definition.ToString(), genericParameter.ToString()), e);
                }
            }
        }

        private static void SplitName(string fullname, out string name, out string ns)
        {
            name = null;
            ns = null;

            if (fullname == null)
                return;

            // Get namespace
            int nsDelimiter = fullname.LastIndexOf(".", StringComparison.Ordinal);
            if (nsDelimiter != -1)
            {
                ns = fullname.Substring(0, nsDelimiter);
                int nameLength = fullname.Length - ns.Length - 1;
                if (nameLength != 0)
                    name = fullname.Substring(nsDelimiter + 1, nameLength);
                else
                    name = "";
                Debug.Assert(fullname.Equals(ns + "." + name));
            }
            else
            {
                name = fullname;
            }
        }
        #endregion

        #region Filters
        internal static BindingFlags FilterPreCalculate(bool isPublic, bool isInherited, bool isStatic)
        {
            BindingFlags bindingFlags = isPublic ? BindingFlags.Public : BindingFlags.NonPublic;

            if (isInherited)
            {
                // We arrange things so the DeclaredOnly flag means "include inherited members"
                bindingFlags |= BindingFlags.DeclaredOnly;

                if (isStatic)
                {
                    bindingFlags |= BindingFlags.Static | BindingFlags.FlattenHierarchy;
                }
                else
                {
                    bindingFlags |= BindingFlags.Instance;
                }
            }
            else
            {
                if (isStatic)
                {
                    bindingFlags |= BindingFlags.Static;
                }
                else
                {
                    bindingFlags |= BindingFlags.Instance;
                }
            }

            return bindingFlags;
        }

        // Calculate prefixLookup, ignoreCase, and listType for use by GetXXXCandidates
        private static void FilterHelper(
            BindingFlags bindingFlags, ref string name, bool allowPrefixLookup, out bool prefixLookup,
            out bool ignoreCase, out MemberListType listType)
        {
            prefixLookup = false;
            ignoreCase = false;

            if (name != null)
            {
                if ((bindingFlags & BindingFlags.IgnoreCase) != 0)
                {
                    name = name.ToLower(CultureInfo.InvariantCulture);
                    ignoreCase = true;
                    listType = MemberListType.CaseInsensitive;
                }
                else
                {
                    listType = MemberListType.CaseSensitive;
                }

                if (allowPrefixLookup && name.EndsWith("*", StringComparison.Ordinal))
                {
                    // We set prefixLookup to true if name ends with a "*".
                    // We will also set listType to All so that all members are included in 
                    // the candidates which are later filtered by FilterApplyPrefixLookup.
                    name = name.Substring(0, name.Length - 1);
                    prefixLookup = true;
                    listType = MemberListType.All;
                }
            }
            else
            {
                listType = MemberListType.All;
            }
        }

        // Used by the singular GetXXX APIs (Event, Field, Interface, NestedType) where prefixLookup is not supported.
        private static void FilterHelper(BindingFlags bindingFlags, ref string name, out bool ignoreCase, out MemberListType listType)
        {
            bool prefixLookup;
            FilterHelper(bindingFlags, ref name, false, out prefixLookup, out ignoreCase, out listType);
        }

        // Only called by GetXXXCandidates, GetInterfaces, and GetNestedTypes when FilterHelper has set "prefixLookup" to true.
        // Most of the plural GetXXX methods allow prefix lookups while the singular GetXXX methods mostly do not.
        private static bool FilterApplyPrefixLookup(MemberInfo memberInfo, string name, bool ignoreCase)
        {
            Debug.Assert(name != null);

            if (ignoreCase)
            {
                if (!memberInfo.Name.StartsWith(name, StringComparison.OrdinalIgnoreCase))
                    return false;
            }
            else
            {
                if (!memberInfo.Name.StartsWith(name, StringComparison.Ordinal))
                    return false;
            }

            return true;
        }


        // Used by FilterApplyType to perform all the filtering based on name and BindingFlags
        private static bool FilterApplyBase(
            MemberInfo memberInfo, BindingFlags bindingFlags, bool isPublic, bool isNonProtectedInternal, bool isStatic,
            string name, bool prefixLookup)
        {
            Debug.Assert(memberInfo != null);
            Debug.Assert(name == null || (bindingFlags & BindingFlags.IgnoreCase) == 0 || (name.ToLower(CultureInfo.InvariantCulture).Equals(name)));

            // Filter by Public & Private
            if (isPublic)
            {
                if ((bindingFlags & BindingFlags.Public) == 0)
                    return false;
            }
            else
            {
                if ((bindingFlags & BindingFlags.NonPublic) == 0)
                    return false;
            }

            bool isInherited = !ReferenceEquals(memberInfo.DeclaringType, memberInfo.ReflectedType);

            // Filter by DeclaredOnly
            if ((bindingFlags & BindingFlags.DeclaredOnly) != 0 && isInherited)
                return false;

            // Filter by Static & Instance
            if (memberInfo.MemberType != MemberTypes.TypeInfo &&
                memberInfo.MemberType != MemberTypes.NestedType)
            {
                if (isStatic)
                {
                    if ((bindingFlags & BindingFlags.FlattenHierarchy) == 0 && isInherited)
                        return false;

                    if ((bindingFlags & BindingFlags.Static) == 0)
                        return false;
                }
                else
                {
                    if ((bindingFlags & BindingFlags.Instance) == 0)
                        return false;
                }
            }

            // Filter by name wrt prefixLookup and implicitly by case sensitivity
            if (prefixLookup == true)
            {
                if (!FilterApplyPrefixLookup(memberInfo, name, (bindingFlags & BindingFlags.IgnoreCase) != 0))
                    return false;
            }

            // @Asymmetry - Internal, inherited, instance, non-protected, non-virtual, non-abstract members returned 
            //              iff BindingFlags !DeclaredOnly, Instance and Public are present except for fields
            if (((bindingFlags & BindingFlags.DeclaredOnly) == 0) &&        // DeclaredOnly not present
                 isInherited &&                                            // Is inherited Member

                (isNonProtectedInternal) &&                                 // Is non-protected internal member
                ((bindingFlags & BindingFlags.NonPublic) != 0) &&           // BindingFlag.NonPublic present 

                (!isStatic) &&                                              // Is instance member
                ((bindingFlags & BindingFlags.Instance) != 0))              // BindingFlag.Instance present 
            {
                MethodInfo methodInfo = memberInfo as MethodInfo;

                if (methodInfo == null)
                    return false;

                if (!methodInfo.IsVirtual && !methodInfo.IsAbstract)
                    return false;
            }

            return true;
        }


        // Used by GetInterface and GetNestedType(s) which don't need parameter type filtering.
        private static bool FilterApplyType(
            Type type, BindingFlags bindingFlags, string name, bool prefixLookup, string ns)
        {
            Debug.Assert((object)type != null);
            Debug.Assert(type is RuntimeType);

            bool isPublic = type.IsNestedPublic || type.IsPublic;
            bool isStatic = false;

            if (!FilterApplyBase(type, bindingFlags, isPublic, type.IsNestedAssembly, isStatic, name, prefixLookup))
                return false;

            if (ns != null && ns != type.Namespace)
                return false;

            return true;
        }


        private static bool FilterApplyMethodInfo(
            RuntimeMethodInfo method, BindingFlags bindingFlags, CallingConventions callConv, Type[] argumentTypes)
        {
            // Optimization: Pre-Calculate the method binding flags to avoid casting.
            return FilterApplyMethodBase(method, method.BindingFlags, bindingFlags, callConv, argumentTypes);
        }

        private static bool FilterApplyConstructorInfo(
            RuntimeConstructorInfo constructor, BindingFlags bindingFlags, CallingConventions callConv, Type[] argumentTypes)
        {
            // Optimization: Pre-Calculate the method binding flags to avoid casting.
            return FilterApplyMethodBase(constructor, constructor.BindingFlags, bindingFlags, callConv, argumentTypes);
        }

        // Used by GetMethodCandidates/GetConstructorCandidates, InvokeMember, and CreateInstanceImpl to perform the necessary filtering.
        // Should only be called by FilterApplyMethodInfo and FilterApplyConstructorInfo.
        private static bool FilterApplyMethodBase(
            MethodBase methodBase, BindingFlags methodFlags, BindingFlags bindingFlags, CallingConventions callConv, Type[] argumentTypes)
        {
            Debug.Assert(methodBase != null);

            bindingFlags ^= BindingFlags.DeclaredOnly;

            // Apply Base Filter
            if ((bindingFlags & methodFlags) != methodFlags)
                return false;

            // Check CallingConvention
            if ((callConv & CallingConventions.Any) == 0)
            {
                if ((callConv & CallingConventions.VarArgs) != 0 &&
                    (methodBase.CallingConvention & CallingConventions.VarArgs) == 0)
                    return false;

                if ((callConv & CallingConventions.Standard) != 0 &&
                    (methodBase.CallingConvention & CallingConventions.Standard) == 0)
                    return false;
            }

            // Check if argumentTypes supplied
            if (argumentTypes != null)
            {
                ParameterInfo[] parameterInfos = methodBase.GetParametersNoCopy();

                if (argumentTypes.Length != parameterInfos.Length)
                {
                    // If the number of supplied arguments differs than the number in the signature AND
                    // we are not filtering for a dynamic call -- InvokeMethod or CreateInstance -- filter out the method.
                    if ((bindingFlags &
                        (BindingFlags.InvokeMethod | BindingFlags.CreateInstance | BindingFlags.GetProperty | BindingFlags.SetProperty)) == 0)
                        return false;

                    bool testForParamArray = false;
                    bool excessSuppliedArguments = argumentTypes.Length > parameterInfos.Length;

                    if (excessSuppliedArguments)
                    {
                        // There are more supplied arguments than parameters: the method could be varargs
                        // If method is not vararg, additional arguments can not be passed as vararg
                        if ((methodBase.CallingConvention & CallingConventions.VarArgs) == 0)
                        {
                            testForParamArray = true;
                        }
                        else
                        {
                            // If Binding flags did not include varargs we would have filtered this vararg method.
                            // This Invariant established during callConv check.
                            Debug.Assert((callConv & CallingConventions.VarArgs) != 0);
                        }
                    }
                    else
                    {
                        // There are fewer supplied arguments than parameters: the missing arguments could be optional
                        if ((bindingFlags & BindingFlags.OptionalParamBinding) == 0)
                        {
                            testForParamArray = true;
                        }
                        else
                        {
                            // From our existing code, our policy here is that if a parameterInfo 
                            // is optional then all subsequent parameterInfos shall be optional. 

                            // Thus, iff the first parameterInfo is not optional then this MethodInfo is no longer a canidate.
                            if (!parameterInfos[argumentTypes.Length].IsOptional)
                                testForParamArray = true;
                        }
                    }

                    // ParamArray
                    if (testForParamArray)
                    {
                        if (parameterInfos.Length == 0)
                            return false;

                        // The last argument of the signature could be a param array. 
                        bool shortByMoreThanOneSuppliedArgument = argumentTypes.Length < parameterInfos.Length - 1;

                        if (shortByMoreThanOneSuppliedArgument)
                            return false;

                        ParameterInfo lastParameter = parameterInfos[parameterInfos.Length - 1];

                        if (!lastParameter.ParameterType.IsArray)
                            return false;

                        if (!lastParameter.IsDefined(typeof(ParamArrayAttribute), false))
                            return false;
                    }
                }
                else
                {
                    // Exact Binding
                    if ((bindingFlags & BindingFlags.ExactBinding) != 0)
                    {
                        // Legacy behavior is to ignore ExactBinding when InvokeMember is specified.
                        // Why filter by InvokeMember? If the answer is we leave this to the binder then why not leave
                        // all the rest of this  to the binder too? Further, what other semanitc would the binder
                        // use for BindingFlags.ExactBinding besides this one? Further, why not include CreateInstance 
                        // in this if statement? That's just InvokeMethod with a constructor, right?
                        if ((bindingFlags & (BindingFlags.InvokeMethod)) == 0)
                        {
                            for (int i = 0; i < parameterInfos.Length; i++)
                            {
                                // a null argument type implies a null arg which is always a perfect match
                                if ((object)argumentTypes[i] != null && !argumentTypes[i].MatchesParameterTypeExactly(parameterInfos[i]))
                                    return false;
                            }
                        }
                    }
                }
            }

            return true;
        }

        #endregion

        #endregion

        #region Private Data Members

        private object m_keepalive; // This will be filled with a LoaderAllocator reference when this RuntimeType represents a collectible type
        private IntPtr m_cache;
        internal IntPtr m_handle;

        internal static readonly RuntimeType ValueType = (RuntimeType)typeof(System.ValueType);

        private static readonly RuntimeType ObjectType = (RuntimeType)typeof(object);
        private static readonly RuntimeType StringType = (RuntimeType)typeof(string);
        #endregion

        #region Constructor

        internal RuntimeType() { throw new NotSupportedException(); }

        #endregion

        #region Private\Internal Members

        internal override bool CacheEquals(object o)
        {
            return (o is RuntimeType t) && (t.m_handle == m_handle);
        }

        private RuntimeTypeCache Cache
        {
            [MethodImpl(MethodImplOptions.AggressiveInlining)]
            get
            {
                if (m_cache != IntPtr.Zero)
                {
                    object cache = GCHandle.InternalGet(m_cache);
                    if (cache != null)
                    {
                        Debug.Assert(cache is RuntimeTypeCache);
                        return Unsafe.As<RuntimeTypeCache>(cache);
                    }
                }
                return InitializeCache();
            }
        }

        [MethodImpl(MethodImplOptions.NoInlining)]
        private RuntimeTypeCache InitializeCache()
        {
            if (m_cache == IntPtr.Zero)
            {
                IntPtr newgcHandle = new RuntimeTypeHandle(this).GetGCHandle(GCHandleType.WeakTrackResurrection);
                IntPtr gcHandle = Interlocked.CompareExchange(ref m_cache, newgcHandle, IntPtr.Zero);
                if (gcHandle != IntPtr.Zero)
                    GCHandle.InternalFree(newgcHandle);
            }

            RuntimeTypeCache cache = (RuntimeTypeCache)GCHandle.InternalGet(m_cache);
            if (cache == null)
            {
                cache = new RuntimeTypeCache(this);
                RuntimeTypeCache existingCache = (RuntimeTypeCache)GCHandle.InternalCompareExchange(m_cache, cache, null, false);
                if (existingCache != null)
                    cache = existingCache;
            }

            Debug.Assert(cache != null);
            return cache;
        }

        private string GetDefaultMemberName()
        {
            return Cache.GetDefaultMemberName();
        }

        #endregion

        #region Type Overrides

        #region Get XXXInfo Candidates

        private const int GenericParameterCountAny = -1;

        private ListBuilder<MethodInfo> GetMethodCandidates(
            string name, int genericParameterCount, BindingFlags bindingAttr, CallingConventions callConv,
            Type[] types, bool allowPrefixLookup)
        {
            bool prefixLookup, ignoreCase;
            MemberListType listType;
            FilterHelper(bindingAttr, ref name, allowPrefixLookup, out prefixLookup, out ignoreCase, out listType);

            RuntimeMethodInfo[] cache = Cache.GetMethodList(listType, name);

            ListBuilder<MethodInfo> candidates = new ListBuilder<MethodInfo>(cache.Length);
            for (int i = 0; i < cache.Length; i++)
            {
                RuntimeMethodInfo methodInfo = cache[i];
                if (genericParameterCount != GenericParameterCountAny && genericParameterCount != methodInfo.GenericParameterCount)
                    continue;

                if (FilterApplyMethodInfo(methodInfo, bindingAttr, callConv, types) &&
                    (!prefixLookup || FilterApplyPrefixLookup(methodInfo, name, ignoreCase)))
                {
                    candidates.Add(methodInfo);
                }
            }

            return candidates;
        }

        private ListBuilder<ConstructorInfo> GetConstructorCandidates(
            string name, BindingFlags bindingAttr, CallingConventions callConv,
            Type[] types, bool allowPrefixLookup)
        {
            bool prefixLookup, ignoreCase;
            MemberListType listType;
            FilterHelper(bindingAttr, ref name, allowPrefixLookup, out prefixLookup, out ignoreCase, out listType);

            RuntimeConstructorInfo[] cache = Cache.GetConstructorList(listType, name);

            ListBuilder<ConstructorInfo> candidates = new ListBuilder<ConstructorInfo>(cache.Length);
            for (int i = 0; i < cache.Length; i++)
            {
                RuntimeConstructorInfo constructorInfo = cache[i];
                if (FilterApplyConstructorInfo(constructorInfo, bindingAttr, callConv, types) &&
                    (!prefixLookup || FilterApplyPrefixLookup(constructorInfo, name, ignoreCase)))
                {
                    candidates.Add(constructorInfo);
                }
            }

            return candidates;
        }


        private ListBuilder<PropertyInfo> GetPropertyCandidates(
            string name, BindingFlags bindingAttr, Type[] types, bool allowPrefixLookup)
        {
            bool prefixLookup, ignoreCase;
            MemberListType listType;
            FilterHelper(bindingAttr, ref name, allowPrefixLookup, out prefixLookup, out ignoreCase, out listType);

            RuntimePropertyInfo[] cache = Cache.GetPropertyList(listType, name);

            bindingAttr ^= BindingFlags.DeclaredOnly;

            ListBuilder<PropertyInfo> candidates = new ListBuilder<PropertyInfo>(cache.Length);
            for (int i = 0; i < cache.Length; i++)
            {
                RuntimePropertyInfo propertyInfo = cache[i];
                if ((bindingAttr & propertyInfo.BindingFlags) == propertyInfo.BindingFlags &&
                    (!prefixLookup || FilterApplyPrefixLookup(propertyInfo, name, ignoreCase)) &&
                    (types == null || (propertyInfo.GetIndexParameters().Length == types.Length)))
                {
                    candidates.Add(propertyInfo);
                }
            }

            return candidates;
        }

        private ListBuilder<EventInfo> GetEventCandidates(string name, BindingFlags bindingAttr, bool allowPrefixLookup)
        {
            bool prefixLookup, ignoreCase;
            MemberListType listType;
            FilterHelper(bindingAttr, ref name, allowPrefixLookup, out prefixLookup, out ignoreCase, out listType);

            RuntimeEventInfo[] cache = Cache.GetEventList(listType, name);

            bindingAttr ^= BindingFlags.DeclaredOnly;

            ListBuilder<EventInfo> candidates = new ListBuilder<EventInfo>(cache.Length);
            for (int i = 0; i < cache.Length; i++)
            {
                RuntimeEventInfo eventInfo = cache[i];
                if ((bindingAttr & eventInfo.BindingFlags) == eventInfo.BindingFlags &&
                    (!prefixLookup || FilterApplyPrefixLookup(eventInfo, name, ignoreCase)))
                {
                    candidates.Add(eventInfo);
                }
            }

            return candidates;
        }

        private ListBuilder<FieldInfo> GetFieldCandidates(string name, BindingFlags bindingAttr, bool allowPrefixLookup)
        {
            bool prefixLookup, ignoreCase;
            MemberListType listType;
            FilterHelper(bindingAttr, ref name, allowPrefixLookup, out prefixLookup, out ignoreCase, out listType);

            RuntimeFieldInfo[] cache = Cache.GetFieldList(listType, name);

            bindingAttr ^= BindingFlags.DeclaredOnly;

            ListBuilder<FieldInfo> candidates = new ListBuilder<FieldInfo>(cache.Length);
            for (int i = 0; i < cache.Length; i++)
            {
                RuntimeFieldInfo fieldInfo = cache[i];
                if ((bindingAttr & fieldInfo.BindingFlags) == fieldInfo.BindingFlags &&
                    (!prefixLookup || FilterApplyPrefixLookup(fieldInfo, name, ignoreCase)))
                {
                    candidates.Add(fieldInfo);
                }
            }

            return candidates;
        }

        private ListBuilder<Type> GetNestedTypeCandidates(string fullname, BindingFlags bindingAttr, bool allowPrefixLookup)
        {
            bool prefixLookup, ignoreCase;
            bindingAttr &= ~BindingFlags.Static;
            string name, ns;
            MemberListType listType;
            SplitName(fullname, out name, out ns);
            FilterHelper(bindingAttr, ref name, allowPrefixLookup, out prefixLookup, out ignoreCase, out listType);

            RuntimeType[] cache = Cache.GetNestedTypeList(listType, name);

            ListBuilder<Type> candidates = new ListBuilder<Type>(cache.Length);
            for (int i = 0; i < cache.Length; i++)
            {
                RuntimeType nestedClass = cache[i];
                if (FilterApplyType(nestedClass, bindingAttr, name, prefixLookup, ns))
                {
                    candidates.Add(nestedClass);
                }
            }

            return candidates;
        }
        #endregion

        #region Get All XXXInfos
        public override MethodInfo[] GetMethods(BindingFlags bindingAttr)
        {
            return GetMethodCandidates(null, GenericParameterCountAny, bindingAttr, CallingConventions.Any, null, false).ToArray();
        }

        public override ConstructorInfo[] GetConstructors(BindingFlags bindingAttr)
        {
            return GetConstructorCandidates(null, bindingAttr, CallingConventions.Any, null, false).ToArray();
        }

        public override PropertyInfo[] GetProperties(BindingFlags bindingAttr)
        {
            return GetPropertyCandidates(null, bindingAttr, null, false).ToArray();
        }

        public override EventInfo[] GetEvents(BindingFlags bindingAttr)
        {
            return GetEventCandidates(null, bindingAttr, false).ToArray();
        }

        public override FieldInfo[] GetFields(BindingFlags bindingAttr)
        {
            return GetFieldCandidates(null, bindingAttr, false).ToArray();
        }

        public override Type[] GetInterfaces()
        {
            RuntimeType[] candidates = Cache.GetInterfaceList(MemberListType.All, null);
            return new ReadOnlySpan<Type>(candidates).ToArray();
        }

        public override Type[] GetNestedTypes(BindingFlags bindingAttr)
        {
            return GetNestedTypeCandidates(null, bindingAttr, false).ToArray();
        }

        public override MemberInfo[] GetMembers(BindingFlags bindingAttr)
        {
            ListBuilder<MethodInfo> methods = GetMethodCandidates(null, GenericParameterCountAny, bindingAttr, CallingConventions.Any, null, false);
            ListBuilder<ConstructorInfo> constructors = GetConstructorCandidates(null, bindingAttr, CallingConventions.Any, null, false);
            ListBuilder<PropertyInfo> properties = GetPropertyCandidates(null, bindingAttr, null, false);
            ListBuilder<EventInfo> events = GetEventCandidates(null, bindingAttr, false);
            ListBuilder<FieldInfo> fields = GetFieldCandidates(null, bindingAttr, false);
            ListBuilder<Type> nestedTypes = GetNestedTypeCandidates(null, bindingAttr, false);
            // Interfaces are excluded from the result of GetMembers

            MemberInfo[] members = new MemberInfo[
                methods.Count +
                constructors.Count +
                properties.Count +
                events.Count +
                fields.Count +
                nestedTypes.Count];

            int i = 0;
            methods.CopyTo(members, i); i += methods.Count;
            constructors.CopyTo(members, i); i += constructors.Count;
            properties.CopyTo(members, i); i += properties.Count;
            events.CopyTo(members, i); i += events.Count;
            fields.CopyTo(members, i); i += fields.Count;
            nestedTypes.CopyTo(members, i); i += nestedTypes.Count;
            Debug.Assert(i == members.Length);

            return members;
        }

        public override InterfaceMapping GetInterfaceMap(Type ifaceType)
        {
            if (IsGenericParameter)
                throw new InvalidOperationException(SR.Arg_GenericParameter);

            if ((object)ifaceType == null)
                throw new ArgumentNullException(nameof(ifaceType));

            RuntimeType ifaceRtType = ifaceType as RuntimeType;

            if (ifaceRtType == null)
                throw new ArgumentException(SR.Argument_MustBeRuntimeType, nameof(ifaceType));

            RuntimeTypeHandle ifaceRtTypeHandle = ifaceRtType.GetTypeHandleInternal();

            GetTypeHandleInternal().VerifyInterfaceIsImplemented(ifaceRtTypeHandle);
            Debug.Assert(ifaceType.IsInterface);  // VerifyInterfaceIsImplemented enforces this invariant
            Debug.Assert(!IsInterface); // VerifyInterfaceIsImplemented enforces this invariant

            // SZArrays implement the methods on IList`1, IEnumerable`1, and ICollection`1 with
            // SZArrayHelper and some runtime magic. We don't have accurate interface maps for them.
            if (IsSZArray && ifaceType.IsGenericType)
                throw new ArgumentException(SR.Argument_ArrayGetInterfaceMap);

            int ifaceInstanceMethodCount = RuntimeTypeHandle.GetNumVirtuals(ifaceRtType);

            InterfaceMapping im;
            im.InterfaceType = ifaceType;
            im.TargetType = this;
            im.InterfaceMethods = new MethodInfo[ifaceInstanceMethodCount];
            im.TargetMethods = new MethodInfo[ifaceInstanceMethodCount];

            for (int i = 0; i < ifaceInstanceMethodCount; i++)
            {
                RuntimeMethodHandleInternal ifaceRtMethodHandle = RuntimeTypeHandle.GetMethodAt(ifaceRtType, i);

                // GetMethodBase will convert this to the instantiating/unboxing stub if necessary
                MethodBase ifaceMethodBase = GetMethodBase(ifaceRtType, ifaceRtMethodHandle);
                Debug.Assert(ifaceMethodBase is RuntimeMethodInfo);
                im.InterfaceMethods[i] = (MethodInfo)ifaceMethodBase;

                // If the impl is null, then virtual stub dispatch is active.
                RuntimeMethodHandleInternal classRtMethodHandle = GetTypeHandleInternal().GetInterfaceMethodImplementation(ifaceRtTypeHandle, ifaceRtMethodHandle);

                if (classRtMethodHandle.IsNullHandle())
                    continue;

                // If we resolved to an interface method, use the interface type as reflected type. Otherwise use `this`.
                RuntimeType reflectedType = RuntimeMethodHandle.GetDeclaringType(classRtMethodHandle);
                if (!reflectedType.IsInterface)
                    reflectedType = this;

                // GetMethodBase will convert this to the instantiating/unboxing stub if necessary
                MethodBase rtTypeMethodBase = GetMethodBase(reflectedType, classRtMethodHandle);
                // a class may not implement all the methods of an interface (abstract class) so null is a valid value 
                Debug.Assert(rtTypeMethodBase == null || rtTypeMethodBase is RuntimeMethodInfo);
                im.TargetMethods[i] = (MethodInfo)rtTypeMethodBase;
            }

            return im;
        }
        #endregion

        #region Find XXXInfo

        protected override MethodInfo GetMethodImpl(
            string name, BindingFlags bindingAttr, Binder binder, CallingConventions callConv,
            Type[] types, ParameterModifier[] modifiers)
        {
            return GetMethodImplCommon(name, GenericParameterCountAny, bindingAttr, binder, callConv, types, modifiers);
        }

        protected override MethodInfo GetMethodImpl(
            string name, int genericParameterCount, BindingFlags bindingAttr, Binder binder, CallingConventions callConv,
            Type[] types, ParameterModifier[] modifiers)
        {
            return GetMethodImplCommon(name, genericParameterCount, bindingAttr, binder, callConv, types, modifiers);
        }

        private MethodInfo GetMethodImplCommon(
            string name, int genericParameterCount, BindingFlags bindingAttr, Binder binder, CallingConventions callConv,
            Type[] types, ParameterModifier[] modifiers)
        {
            ListBuilder<MethodInfo> candidates = GetMethodCandidates(name, genericParameterCount, bindingAttr, callConv, types, false);

            if (candidates.Count == 0)
                return null;

            if (types == null || types.Length == 0)
            {
                MethodInfo firstCandidate = candidates[0];

                if (candidates.Count == 1)
                {
                    return firstCandidate;
                }
                else if (types == null)
                {
                    for (int j = 1; j < candidates.Count; j++)
                    {
                        MethodInfo methodInfo = candidates[j];
                        if (!System.DefaultBinder.CompareMethodSig(methodInfo, firstCandidate))
                        {
                            throw new AmbiguousMatchException(SR.Arg_AmbiguousMatchException);
                        }
                    }

                    // All the methods have the exact same name and sig so return the most derived one.
                    return System.DefaultBinder.FindMostDerivedNewSlotMeth(candidates.ToArray(), candidates.Count) as MethodInfo;
                }
            }

            if (binder == null)
                binder = DefaultBinder;

            return binder.SelectMethod(bindingAttr, candidates.ToArray(), types, modifiers) as MethodInfo;
        }


        protected override ConstructorInfo GetConstructorImpl(
            BindingFlags bindingAttr, Binder binder, CallingConventions callConvention,
            Type[] types, ParameterModifier[] modifiers)
        {
            ListBuilder<ConstructorInfo> candidates = GetConstructorCandidates(null, bindingAttr, CallingConventions.Any, types, false);

            if (candidates.Count == 0)
                return null;

            if (types.Length == 0 && candidates.Count == 1)
            {
                ConstructorInfo firstCandidate = candidates[0];

                ParameterInfo[] parameters = firstCandidate.GetParametersNoCopy();
                if (parameters == null || parameters.Length == 0)
                {
                    return firstCandidate;
                }
            }

            if ((bindingAttr & BindingFlags.ExactBinding) != 0)
                return System.DefaultBinder.ExactBinding(candidates.ToArray(), types, modifiers) as ConstructorInfo;

            if (binder == null)
                binder = DefaultBinder;

            return binder.SelectMethod(bindingAttr, candidates.ToArray(), types, modifiers) as ConstructorInfo;
        }


        protected override PropertyInfo GetPropertyImpl(
            string name, BindingFlags bindingAttr, Binder binder, Type returnType, Type[] types, ParameterModifier[] modifiers)
        {
            if (name == null) throw new ArgumentNullException();

            ListBuilder<PropertyInfo> candidates = GetPropertyCandidates(name, bindingAttr, types, false);

            if (candidates.Count == 0)
                return null;

            if (types == null || types.Length == 0)
            {
                // no arguments
                if (candidates.Count == 1)
                {
                    PropertyInfo firstCandidate = candidates[0];

                    if ((object)returnType != null && !returnType.IsEquivalentTo(firstCandidate.PropertyType))
                        return null;

                    return firstCandidate;
                }
                else
                {
                    if ((object)returnType == null)
                        // if we are here we have no args or property type to select over and we have more than one property with that name
                        throw new AmbiguousMatchException(SR.Arg_AmbiguousMatchException);
                }
            }

            if ((bindingAttr & BindingFlags.ExactBinding) != 0)
                return System.DefaultBinder.ExactPropertyBinding(candidates.ToArray(), returnType, types, modifiers);

            if (binder == null)
                binder = DefaultBinder;

            return binder.SelectProperty(bindingAttr, candidates.ToArray(), returnType, types, modifiers);
        }


        public override EventInfo GetEvent(string name, BindingFlags bindingAttr)
        {
            if (name == null) throw new ArgumentNullException();

            bool ignoreCase;
            MemberListType listType;
            FilterHelper(bindingAttr, ref name, out ignoreCase, out listType);

            RuntimeEventInfo[] cache = Cache.GetEventList(listType, name);
            EventInfo match = null;

            bindingAttr ^= BindingFlags.DeclaredOnly;

            for (int i = 0; i < cache.Length; i++)
            {
                RuntimeEventInfo eventInfo = cache[i];
                if ((bindingAttr & eventInfo.BindingFlags) == eventInfo.BindingFlags)
                {
                    if (match != null)
                        throw new AmbiguousMatchException(SR.Arg_AmbiguousMatchException);

                    match = eventInfo;
                }
            }

            return match;
        }

        public override FieldInfo GetField(string name, BindingFlags bindingAttr)
        {
            if (name == null) throw new ArgumentNullException();

            bool ignoreCase;
            MemberListType listType;
            FilterHelper(bindingAttr, ref name, out ignoreCase, out listType);

            RuntimeFieldInfo[] cache = Cache.GetFieldList(listType, name);
            FieldInfo match = null;

            bindingAttr ^= BindingFlags.DeclaredOnly;
            bool multipleStaticFieldMatches = false;

            for (int i = 0; i < cache.Length; i++)
            {
                RuntimeFieldInfo fieldInfo = cache[i];
                if ((bindingAttr & fieldInfo.BindingFlags) == fieldInfo.BindingFlags)
                {
                    if (match != null)
                    {
                        if (ReferenceEquals(fieldInfo.DeclaringType, match.DeclaringType))
                            throw new AmbiguousMatchException(SR.Arg_AmbiguousMatchException);

                        if ((match.DeclaringType.IsInterface == true) && (fieldInfo.DeclaringType.IsInterface == true))
                            multipleStaticFieldMatches = true;
                    }

                    if (match == null || fieldInfo.DeclaringType.IsSubclassOf(match.DeclaringType) || match.DeclaringType.IsInterface)
                        match = fieldInfo;
                }
            }

            if (multipleStaticFieldMatches && match.DeclaringType.IsInterface)
                throw new AmbiguousMatchException(SR.Arg_AmbiguousMatchException);

            return match;
        }

        public override Type GetInterface(string fullname, bool ignoreCase)
        {
            if (fullname == null) throw new ArgumentNullException();

            BindingFlags bindingAttr = BindingFlags.Public | BindingFlags.NonPublic;

            bindingAttr &= ~BindingFlags.Static;

            if (ignoreCase)
                bindingAttr |= BindingFlags.IgnoreCase;

            string name, ns;
            MemberListType listType;
            SplitName(fullname, out name, out ns);
            FilterHelper(bindingAttr, ref name, out ignoreCase, out listType);

            RuntimeType[] cache = Cache.GetInterfaceList(listType, name);

            RuntimeType match = null;

            for (int i = 0; i < cache.Length; i++)
            {
                RuntimeType iface = cache[i];
                if (FilterApplyType(iface, bindingAttr, name, false, ns))
                {
                    if (match != null)
                        throw new AmbiguousMatchException(SR.Arg_AmbiguousMatchException);

                    match = iface;
                }
            }

            return match;
        }

        public override Type GetNestedType(string fullname, BindingFlags bindingAttr)
        {
            if (fullname == null) throw new ArgumentNullException();

            bool ignoreCase;
            bindingAttr &= ~BindingFlags.Static;
            string name, ns;
            MemberListType listType;
            SplitName(fullname, out name, out ns);
            FilterHelper(bindingAttr, ref name, out ignoreCase, out listType);

            RuntimeType[] cache = Cache.GetNestedTypeList(listType, name);

            RuntimeType match = null;

            for (int i = 0; i < cache.Length; i++)
            {
                RuntimeType nestedType = cache[i];
                if (FilterApplyType(nestedType, bindingAttr, name, false, ns))
                {
                    if (match != null)
                        throw new AmbiguousMatchException(SR.Arg_AmbiguousMatchException);

                    match = nestedType;
                }
            }

            return match;
        }

        public override MemberInfo[] GetMember(string name, MemberTypes type, BindingFlags bindingAttr)
        {
            if (name == null) throw new ArgumentNullException();

            ListBuilder<MethodInfo> methods = new ListBuilder<MethodInfo>();
            ListBuilder<ConstructorInfo> constructors = new ListBuilder<ConstructorInfo>();
            ListBuilder<PropertyInfo> properties = new ListBuilder<PropertyInfo>();
            ListBuilder<EventInfo> events = new ListBuilder<EventInfo>();
            ListBuilder<FieldInfo> fields = new ListBuilder<FieldInfo>();
            ListBuilder<Type> nestedTypes = new ListBuilder<Type>();

            int totalCount = 0;

            // Methods
            if ((type & MemberTypes.Method) != 0)
            {
                methods = GetMethodCandidates(name, GenericParameterCountAny, bindingAttr, CallingConventions.Any, null, true);
                if (type == MemberTypes.Method)
                    return methods.ToArray();
                totalCount += methods.Count;
            }

            // Constructors
            if ((type & MemberTypes.Constructor) != 0)
            {
                constructors = GetConstructorCandidates(name, bindingAttr, CallingConventions.Any, null, true);
                if (type == MemberTypes.Constructor)
                    return constructors.ToArray();
                totalCount += constructors.Count;
            }

            // Properties
            if ((type & MemberTypes.Property) != 0)
            {
                properties = GetPropertyCandidates(name, bindingAttr, null, true);
                if (type == MemberTypes.Property)
                    return properties.ToArray();
                totalCount += properties.Count;
            }

            // Events
            if ((type & MemberTypes.Event) != 0)
            {
                events = GetEventCandidates(name, bindingAttr, true);
                if (type == MemberTypes.Event)
                    return events.ToArray();
                totalCount += events.Count;
            }

            // Fields
            if ((type & MemberTypes.Field) != 0)
            {
                fields = GetFieldCandidates(name, bindingAttr, true);
                if (type == MemberTypes.Field)
                    return fields.ToArray();
                totalCount += fields.Count;
            }

            // NestedTypes
            if ((type & (MemberTypes.NestedType | MemberTypes.TypeInfo)) != 0)
            {
                nestedTypes = GetNestedTypeCandidates(name, bindingAttr, true);
                if (type == MemberTypes.NestedType || type == MemberTypes.TypeInfo)
                    return nestedTypes.ToArray();
                totalCount += nestedTypes.Count;
            }

            MemberInfo[] compressMembers = (type == (MemberTypes.Method | MemberTypes.Constructor)) ?
                new MethodBase[totalCount] : new MemberInfo[totalCount];

            int i = 0;
            methods.CopyTo(compressMembers, i); i += methods.Count;
            constructors.CopyTo(compressMembers, i); i += constructors.Count;
            properties.CopyTo(compressMembers, i); i += properties.Count;
            events.CopyTo(compressMembers, i); i += events.Count;
            fields.CopyTo(compressMembers, i); i += fields.Count;
            nestedTypes.CopyTo(compressMembers, i); i += nestedTypes.Count;
            Debug.Assert(i == compressMembers.Length);

            return compressMembers;
        }
        #endregion

        #region Identity
        public override Module Module => GetRuntimeModule();

        internal RuntimeModule GetRuntimeModule() => RuntimeTypeHandle.GetModule(this);

        public override Assembly Assembly => GetRuntimeAssembly();

        internal RuntimeAssembly GetRuntimeAssembly() => RuntimeTypeHandle.GetAssembly(this);

        public override RuntimeTypeHandle TypeHandle => new RuntimeTypeHandle(this);

        internal sealed override RuntimeTypeHandle GetTypeHandleInternal() => new RuntimeTypeHandle(this);

        public sealed override bool IsCollectible => RuntimeTypeHandle.IsCollectible(GetTypeHandleInternal());

        protected override TypeCode GetTypeCodeImpl()
        {
            TypeCode typeCode = Cache.TypeCode;

            if (typeCode != TypeCode.Empty)
                return typeCode;

            CorElementType corElementType = RuntimeTypeHandle.GetCorElementType(this);
            switch (corElementType)
            {
                case CorElementType.ELEMENT_TYPE_BOOLEAN:
                    typeCode = TypeCode.Boolean; break;
                case CorElementType.ELEMENT_TYPE_CHAR:
                    typeCode = TypeCode.Char; break;
                case CorElementType.ELEMENT_TYPE_I1:
                    typeCode = TypeCode.SByte; break;
                case CorElementType.ELEMENT_TYPE_U1:
                    typeCode = TypeCode.Byte; break;
                case CorElementType.ELEMENT_TYPE_I2:
                    typeCode = TypeCode.Int16; break;
                case CorElementType.ELEMENT_TYPE_U2:
                    typeCode = TypeCode.UInt16; break;
                case CorElementType.ELEMENT_TYPE_I4:
                    typeCode = TypeCode.Int32; break;
                case CorElementType.ELEMENT_TYPE_U4:
                    typeCode = TypeCode.UInt32; break;
                case CorElementType.ELEMENT_TYPE_I8:
                    typeCode = TypeCode.Int64; break;
                case CorElementType.ELEMENT_TYPE_U8:
                    typeCode = TypeCode.UInt64; break;
                case CorElementType.ELEMENT_TYPE_R4:
                    typeCode = TypeCode.Single; break;
                case CorElementType.ELEMENT_TYPE_R8:
                    typeCode = TypeCode.Double; break;
                case CorElementType.ELEMENT_TYPE_STRING:
                    typeCode = TypeCode.String; break;
                case CorElementType.ELEMENT_TYPE_VALUETYPE:
                    if (this == Convert.ConvertTypes[(int)TypeCode.Decimal])
                        typeCode = TypeCode.Decimal;
                    else if (this == Convert.ConvertTypes[(int)TypeCode.DateTime])
                        typeCode = TypeCode.DateTime;
                    else if (IsEnum)
                        typeCode = GetTypeCode(GetEnumUnderlyingType());
                    else
                        typeCode = TypeCode.Object;
                    break;
                default:
                    if (this == Convert.ConvertTypes[(int)TypeCode.DBNull])
                        typeCode = TypeCode.DBNull;
                    else if (this == Convert.ConvertTypes[(int)TypeCode.String])
                        typeCode = TypeCode.String;
                    else
                        typeCode = TypeCode.Object;
                    break;
            }

            Cache.TypeCode = typeCode;

            return typeCode;
        }

        public override MethodBase DeclaringMethod
        {
            get
            {
                if (!IsGenericParameter)
                    throw new InvalidOperationException(SR.Arg_NotGenericParameter);

                IRuntimeMethodInfo declaringMethod = RuntimeTypeHandle.GetDeclaringMethod(this);

                if (declaringMethod == null)
                    return null;

                return GetMethodBase(RuntimeMethodHandle.GetDeclaringType(declaringMethod), declaringMethod);
            }
        }
        #endregion

        #region Hierarchy
        public override bool IsInstanceOfType(object o) => RuntimeTypeHandle.IsInstanceOfType(this, o);

        public override bool IsSubclassOf(Type type)
        {
            if ((object)type == null)
                throw new ArgumentNullException(nameof(type));
            RuntimeType rtType = type as RuntimeType;
            if (rtType == null)
                return false;

            RuntimeType baseType = GetBaseType();

            while (baseType != null)
            {
                if (baseType == rtType)
                    return true;

                baseType = baseType.GetBaseType();
            }

            // pretty much everything is a subclass of object, even interfaces
            // notice that interfaces are really odd because they do not have a BaseType
            // yet IsSubclassOf(typeof(object)) returns true
            if (rtType == ObjectType && rtType != this)
                return true;

            return false;
        }

        public override bool IsAssignableFrom(TypeInfo typeInfo)
        {
            if (typeInfo == null) return false;
            return IsAssignableFrom(typeInfo.AsType());
        }

        public override bool IsAssignableFrom(Type c)
        {
            if ((object)c == null)
                return false;

            if (ReferenceEquals(c, this))
                return true;

            RuntimeType fromType = c.UnderlyingSystemType as RuntimeType;

            // For runtime type, let the VM decide.
            if (fromType != null)
            {
                // both this and c (or their underlying system types) are runtime types
                return RuntimeTypeHandle.CanCastTo(fromType, this);
            }

            // Special case for TypeBuilder to be backward-compatible.
            if (c is System.Reflection.Emit.TypeBuilder)
            {
                // If c is a subclass of this class, then c can be cast to this type.
                if (c.IsSubclassOf(this))
                    return true;

                if (IsInterface)
                {
                    return c.ImplementInterface(this);
                }
                else if (IsGenericParameter)
                {
                    Type[] constraints = GetGenericParameterConstraints();
                    for (int i = 0; i < constraints.Length; i++)
                        if (!constraints[i].IsAssignableFrom(c))
                            return false;

                    return true;
                }
            }

            // For anything else we return false.
            return false;
        }

        public override Type BaseType => GetBaseType();

        private RuntimeType GetBaseType()
        {
            if (IsInterface)
                return null;

            if (RuntimeTypeHandle.IsGenericVariable(this))
            {
                Type[] constraints = GetGenericParameterConstraints();

                RuntimeType baseType = ObjectType;

                for (int i = 0; i < constraints.Length; i++)
                {
                    RuntimeType constraint = (RuntimeType)constraints[i];

                    if (constraint.IsInterface)
                        continue;

                    if (constraint.IsGenericParameter)
                    {
                        GenericParameterAttributes special;
                        special = constraint.GenericParameterAttributes & GenericParameterAttributes.SpecialConstraintMask;

                        if ((special & GenericParameterAttributes.ReferenceTypeConstraint) == 0 &&
                            (special & GenericParameterAttributes.NotNullableValueTypeConstraint) == 0)
                            continue;
                    }

                    baseType = constraint;
                }

                if (baseType == ObjectType)
                {
                    GenericParameterAttributes special;
                    special = GenericParameterAttributes & GenericParameterAttributes.SpecialConstraintMask;
                    if ((special & GenericParameterAttributes.NotNullableValueTypeConstraint) != 0)
                        baseType = ValueType;
                }

                return baseType;
            }

            return RuntimeTypeHandle.GetBaseType(this);
        }

        public override Type UnderlyingSystemType => this;

        #endregion

        #region Name

        public override string FullName => GetCachedName(TypeNameKind.FullName);

        public override string AssemblyQualifiedName
        {
            get
            {
                string fullname = FullName;

                // FullName is null if this type contains generic parameters but is not a generic type definition.
                if (fullname == null)
                    return null;

                return Assembly.CreateQualifiedName(Assembly.FullName, fullname);
            }
        }

        public override string Namespace
        {
            get
            {
                string ns = Cache.GetNameSpace();
                if (string.IsNullOrEmpty(ns))
                {
                    return null;
                }

                return ns;
            }
        }

        #endregion

        #region Attributes

        protected override TypeAttributes GetAttributeFlagsImpl()
        {
            return RuntimeTypeHandle.GetAttributes(this);
        }

        public override Guid GUID
        {
            get
            {
                Guid result = new Guid();
                GetGUID(ref result);
                return result;
            }
        }

        [MethodImplAttribute(MethodImplOptions.InternalCall)]
        private extern void GetGUID(ref Guid result);

        protected override bool IsContextfulImpl() => false;

        protected override bool IsByRefImpl() => RuntimeTypeHandle.IsByRef(this);

        protected override bool IsPrimitiveImpl() => RuntimeTypeHandle.IsPrimitive(this);

        protected override bool IsPointerImpl() => RuntimeTypeHandle.IsPointer(this);

        protected override bool IsCOMObjectImpl() => RuntimeTypeHandle.IsComObject(this, false);

        public sealed override bool IsByRefLike => RuntimeTypeHandle.IsByRefLike(this);

#if FEATURE_COMINTEROP
        internal override bool IsWindowsRuntimeObjectImpl() => IsWindowsRuntimeObjectType(this);

        internal override bool IsExportedToWindowsRuntimeImpl() => IsTypeExportedToWindowsRuntime(this);

        [MethodImplAttribute(MethodImplOptions.InternalCall)]
        private static extern bool IsWindowsRuntimeObjectType(RuntimeType type);

        [MethodImplAttribute(MethodImplOptions.InternalCall)]
        private static extern bool IsTypeExportedToWindowsRuntime(RuntimeType type);

#endif // FEATURE_COMINTEROP

        internal bool IsDelegate() => GetBaseType() == typeof(MulticastDelegate);

        protected override bool IsValueTypeImpl()
        {
            // We need to return true for generic parameters with the ValueType constraint.
            // So we cannot use the faster RuntimeTypeHandle.IsValueType because it returns 
            // false for all generic parameters.
            if (this == typeof(ValueType) || this == typeof(Enum))
                return false;

            return IsSubclassOf(typeof(ValueType));
        }

        protected override bool HasElementTypeImpl() => RuntimeTypeHandle.HasElementType(this);

        public override GenericParameterAttributes GenericParameterAttributes
        {
            get
            {
                if (!IsGenericParameter)
                    throw new InvalidOperationException(SR.Arg_NotGenericParameter);

                GenericParameterAttributes attributes;

                RuntimeTypeHandle.GetMetadataImport(this).GetGenericParamProps(MetadataToken, out attributes);

                return attributes;
            }
        }

        public override bool IsSecurityCritical => true;

        public override bool IsSecuritySafeCritical => false;

        public override bool IsSecurityTransparent => false;

        #endregion

        #region Arrays

        public sealed override bool IsSZArray => RuntimeTypeHandle.IsSZArray(this);

        protected override bool IsArrayImpl() => RuntimeTypeHandle.IsArray(this);

        public override int GetArrayRank()
        {
            if (!IsArrayImpl())
                throw new ArgumentException(SR.Argument_HasToBeArrayClass);

            return RuntimeTypeHandle.GetArrayRank(this);
        }

        public override Type GetElementType() => RuntimeTypeHandle.GetElementType(this);

        internal object[] GetEmptyArray() => Cache.GetEmptyArray();

        #endregion

        #region Enums
        public override string[] GetEnumNames()
        {
            if (!IsEnum)
                throw new ArgumentException(SR.Arg_MustBeEnum, "enumType");

<<<<<<< HEAD
            return Enum.EnumCache.Get(this).GetNamesNonGeneric();
=======
            string[] ret = Enum.InternalGetNames(this);

            // Make a copy since we can't hand out the same array since users can modify them
            return new ReadOnlySpan<string>(ret).ToArray();
>>>>>>> 9f558c3c
        }

        public override Array GetEnumValues()
        {
            if (!IsEnum)
                throw new ArgumentException(SR.Arg_MustBeEnum, "enumType");

            return Enum.EnumCache.Get(this).GetValuesNonGeneric();
        }

        public override Type GetEnumUnderlyingType()
        {
            if (!IsEnum)
                throw new ArgumentException(SR.Arg_MustBeEnum, "enumType");

            return Enum.EnumCache.Get(this).UnderlyingType;
        }

        public override bool IsEnumDefined(object value)
        {
            if (!IsEnum)
                throw new ArgumentException(SR.Arg_MustBeEnum, "enumType");

            return Enum.EnumCache.Get(this).IsDefined(value);
        }

        public override string GetEnumName(object value)
        {
            if (!IsEnum)
                throw new ArgumentException(SR.Arg_MustBeEnum, "enumType");

            return Enum.EnumCache.Get(this).GetName(value);
        }
        #endregion

        #region Generics
        internal RuntimeType[] GetGenericArgumentsInternal()
        {
            return GetRootElementType().GetTypeHandleInternal().GetInstantiationInternal();
        }

        public override Type[] GetGenericArguments()
        {
            Type[] types = GetRootElementType().GetTypeHandleInternal().GetInstantiationPublic();

            if (types == null)
                types = Array.Empty<Type>();

            return types;
        }

        public override Type MakeGenericType(Type[] instantiation)
        {
            if (instantiation == null)
                throw new ArgumentNullException(nameof(instantiation));

            RuntimeType[] instantiationRuntimeType = new RuntimeType[instantiation.Length];

            if (!IsGenericTypeDefinition)
                throw new InvalidOperationException(
                    SR.Format(SR.Arg_NotGenericTypeDefinition, this));

            if (GetGenericArguments().Length != instantiation.Length)
                throw new ArgumentException(SR.Argument_GenericArgsCount, nameof(instantiation));

            bool foundSigType = false;
            bool foundNonRuntimeType = false;
            for (int i = 0; i < instantiation.Length; i++)
            {
                Type instantiationElem = instantiation[i];
                if (instantiationElem == null)
                    throw new ArgumentNullException();

                RuntimeType rtInstantiationElem = instantiationElem as RuntimeType;

                if (rtInstantiationElem == null)
                {
                    foundNonRuntimeType = true;
                    if (instantiationElem.IsSignatureType)
                    {
                        foundSigType = true;
                    }
                }

                instantiationRuntimeType[i] = rtInstantiationElem;
            }

            if (foundNonRuntimeType)
            {
                if (foundSigType)
                    return new SignatureConstructedGenericType(this, instantiation);

                return System.Reflection.Emit.TypeBuilderInstantiation.MakeGenericType(this, (Type[])(instantiation.Clone()));
            }

            RuntimeType[] genericParameters = GetGenericArgumentsInternal();

            SanityCheckGenericArguments(instantiationRuntimeType, genericParameters);

            Type ret = null;
            try
            {
                ret = new RuntimeTypeHandle(this).Instantiate(instantiationRuntimeType);
            }
            catch (TypeLoadException e)
            {
                ValidateGenericArguments(this, instantiationRuntimeType, e);
                throw e;
            }

            return ret;
        }

        public override bool IsGenericTypeDefinition => RuntimeTypeHandle.IsGenericTypeDefinition(this);

        public override bool IsGenericParameter => RuntimeTypeHandle.IsGenericVariable(this);

        public override int GenericParameterPosition
        {
            get
            {
                if (!IsGenericParameter)
                    throw new InvalidOperationException(SR.Arg_NotGenericParameter);

                return new RuntimeTypeHandle(this).GetGenericVariableIndex();
            }
        }

        public override Type GetGenericTypeDefinition()
        {
            if (!IsGenericType)
                throw new InvalidOperationException(SR.InvalidOperation_NotGenericType);

            return RuntimeTypeHandle.GetGenericTypeDefinition(this);
        }

        public override bool IsGenericType => RuntimeTypeHandle.HasInstantiation(this);

        public override bool IsConstructedGenericType => IsGenericType && !IsGenericTypeDefinition;

        public override bool ContainsGenericParameters
        {
            get => GetRootElementType().GetTypeHandleInternal().ContainsGenericVariables();
        }

        public override Type[] GetGenericParameterConstraints()
        {
            if (!IsGenericParameter)
                throw new InvalidOperationException(SR.Arg_NotGenericParameter);

            Type[] constraints = new RuntimeTypeHandle(this).GetConstraints();

            if (constraints == null)
                constraints = Array.Empty<Type>();

            return constraints;
        }
        #endregion

        #region Misc
        public sealed override bool HasSameMetadataDefinitionAs(MemberInfo other) => HasSameMetadataDefinitionAsCore<RuntimeType>(other);

        public override bool IsTypeDefinition => RuntimeTypeHandle.IsTypeDefinition(this);

        public override Type MakePointerType() => new RuntimeTypeHandle(this).MakePointer();

        public override Type MakeByRefType() => new RuntimeTypeHandle(this).MakeByRef();

        public override Type MakeArrayType() => new RuntimeTypeHandle(this).MakeSZArray();

        public override Type MakeArrayType(int rank)
        {
            if (rank <= 0)
                throw new IndexOutOfRangeException();

            return new RuntimeTypeHandle(this).MakeArray(rank);
        }

        public override StructLayoutAttribute StructLayoutAttribute
        {
            get => PseudoCustomAttribute.GetStructLayoutCustomAttribute(this);
        }

        #endregion

        #region Invoke Member

        private const BindingFlags MemberBindingMask = (BindingFlags)0x000000FF;
        private const BindingFlags InvocationMask = (BindingFlags)0x0000FF00;
        private const BindingFlags BinderNonCreateInstance = BindingFlags.InvokeMethod | BinderGetSetField | BinderGetSetProperty;
        private const BindingFlags BinderGetSetProperty = BindingFlags.GetProperty | BindingFlags.SetProperty;
        private const BindingFlags BinderSetInvokeProperty = BindingFlags.InvokeMethod | BindingFlags.SetProperty;
        private const BindingFlags BinderGetSetField = BindingFlags.GetField | BindingFlags.SetField;
        private const BindingFlags BinderSetInvokeField = BindingFlags.SetField | BindingFlags.InvokeMethod;
        private const BindingFlags BinderNonFieldGetSet = (BindingFlags)0x00FFF300;
        private const BindingFlags ClassicBindingMask =
            BindingFlags.InvokeMethod | BindingFlags.GetProperty | BindingFlags.SetProperty |
            BindingFlags.PutDispProperty | BindingFlags.PutRefDispProperty;
        private static RuntimeType s_typedRef = (RuntimeType)typeof(TypedReference);

        [MethodImpl(MethodImplOptions.InternalCall)]
        private static extern bool CanValueSpecialCast(RuntimeType valueType, RuntimeType targetType);

        [MethodImpl(MethodImplOptions.InternalCall)]
        private static extern object AllocateValueType(RuntimeType type, object value, bool fForceTypeChange);

        internal object CheckValue(object value, Binder binder, CultureInfo culture, BindingFlags invokeAttr)
        {
            // this method is used by invocation in reflection to check whether a value can be assigned to type.
            if (IsInstanceOfType(value))
            {
                // Since this cannot be a generic parameter, we use RuntimeTypeHandle.IsValueType here
                // because it is faster than IsValueType
                Debug.Assert(!IsGenericParameter);

                Type type = value.GetType();

                if (!ReferenceEquals(type, this) && RuntimeTypeHandle.IsValueType(this))
                {
                    // must be an equivalent type, re-box to the target type
                    return AllocateValueType(this, value, true);
                }
                else
                {
                    return value;
                }
            }

            // if this is a ByRef get the element type and check if it's compatible
            bool isByRef = IsByRef;
            if (isByRef)
            {
                RuntimeType elementType = RuntimeTypeHandle.GetElementType(this);
                if (elementType.IsInstanceOfType(value) || value == null)
                {
                    // need to create an instance of the ByRef if null was provided, but only if primitive, enum or value type
                    return AllocateValueType(elementType, value, false);
                }
            }
            else if (value == null)
                return value;
            else if (this == s_typedRef)
                // everything works for a typedref
                return value;

            // check the strange ones courtesy of reflection:
            // - implicit cast between primitives
            // - enum treated as underlying type
            // - IntPtr and System.Reflection.Pointer to pointer types
            bool needsSpecialCast = IsPointer || IsEnum || IsPrimitive;
            if (needsSpecialCast)
            {
                RuntimeType valueType;
                Pointer pointer = value as Pointer;
                if (pointer != null)
                    valueType = (RuntimeType)pointer.GetPointerType();
                else
                    valueType = (RuntimeType)value.GetType();

                if (CanValueSpecialCast(valueType, this))
                {
                    if (pointer != null)
                        return pointer.GetPointerValue();
                    else
                        return value;
                }
            }

            if ((invokeAttr & BindingFlags.ExactBinding) == BindingFlags.ExactBinding)
                throw new ArgumentException(string.Format(CultureInfo.CurrentUICulture, SR.Arg_ObjObjEx, value.GetType(), this));

            return TryChangeType(value, binder, culture, needsSpecialCast);
        }

        // Factored out of CheckValue to reduce code complexity.
        private object TryChangeType(object value, Binder binder, CultureInfo culture, bool needsSpecialCast)
        {
            if (binder != null && binder != Type.DefaultBinder)
            {
                value = binder.ChangeType(value, this, culture);
                if (IsInstanceOfType(value))
                    return value;
                // if this is a ByRef get the element type and check if it's compatible
                if (IsByRef)
                {
                    RuntimeType elementType = RuntimeTypeHandle.GetElementType(this);
                    if (elementType.IsInstanceOfType(value) || value == null)
                        return AllocateValueType(elementType, value, false);
                }
                else if (value == null)
                    return value;
                if (needsSpecialCast)
                {
                    RuntimeType valueType;
                    Pointer pointer = value as Pointer;
                    if (pointer != null)
                        valueType = (RuntimeType)pointer.GetPointerType();
                    else
                        valueType = (RuntimeType)value.GetType();

                    if (CanValueSpecialCast(valueType, this))
                    {
                        if (pointer != null)
                            return pointer.GetPointerValue();
                        else
                            return value;
                    }
                }
            }

            throw new ArgumentException(string.Format(CultureInfo.CurrentUICulture, SR.Arg_ObjObjEx, value.GetType(), this));
        }

        // GetDefaultMembers
        // This will return a MemberInfo that has been marked with the [DefaultMemberAttribute]
        public override MemberInfo[] GetDefaultMembers()
        {
            // See if we have cached the default member name
            MemberInfo[] members = null;

            string defaultMemberName = GetDefaultMemberName();
            if (defaultMemberName != null)
            {
                members = GetMember(defaultMemberName);
            }

            if (members == null)
                members = Array.Empty<MemberInfo>();

            return members;
        }

        [DebuggerStepThrough]
        [DebuggerHidden]
        public override object InvokeMember(
            string name, BindingFlags bindingFlags, Binder binder, object target,
            object[] providedArgs, ParameterModifier[] modifiers, CultureInfo culture, string[] namedParams)
        {
            if (IsGenericParameter)
                throw new InvalidOperationException(SR.Arg_GenericParameter);

            if ((bindingFlags & InvocationMask) == 0)
                // "Must specify binding flags describing the invoke operation required."
                throw new ArgumentException(SR.Arg_NoAccessSpec, nameof(bindingFlags));

            // Provide a default binding mask if none is provided 
            if ((bindingFlags & MemberBindingMask) == 0)
            {
                bindingFlags |= BindingFlags.Instance | BindingFlags.Public;

                if ((bindingFlags & BindingFlags.CreateInstance) == 0)
                    bindingFlags |= BindingFlags.Static;
            }

            // There must not be more named parameters than provided arguments
            if (namedParams != null)
            {
                if (providedArgs != null)
                {
                    if (namedParams.Length > providedArgs.Length)
                        throw new ArgumentException(SR.Arg_NamedParamTooBig, nameof(namedParams));
                }
                else
                {
                    if (namedParams.Length != 0)
                        throw new ArgumentException(SR.Arg_NamedParamTooBig, nameof(namedParams));
                }
            }

#if FEATURE_COMINTEROP && FEATURE_USE_LCID
            if (target != null && target.GetType().IsCOMObject)
            {
                if ((bindingFlags & ClassicBindingMask) == 0)
                    throw new ArgumentException(SR.Arg_COMAccess, nameof(bindingFlags));

                if ((bindingFlags & BindingFlags.GetProperty) != 0 && (bindingFlags & ClassicBindingMask & ~(BindingFlags.GetProperty | BindingFlags.InvokeMethod)) != 0)
                    throw new ArgumentException(SR.Arg_PropSetGet, nameof(bindingFlags));

                if ((bindingFlags & BindingFlags.InvokeMethod) != 0 && (bindingFlags & ClassicBindingMask & ~(BindingFlags.GetProperty | BindingFlags.InvokeMethod)) != 0)
                    throw new ArgumentException(SR.Arg_PropSetInvoke, nameof(bindingFlags));

                if ((bindingFlags & BindingFlags.SetProperty) != 0 && (bindingFlags & ClassicBindingMask & ~BindingFlags.SetProperty) != 0)
                    throw new ArgumentException(SR.Arg_COMPropSetPut, nameof(bindingFlags));

                if ((bindingFlags & BindingFlags.PutDispProperty) != 0 && (bindingFlags & ClassicBindingMask & ~BindingFlags.PutDispProperty) != 0)
                    throw new ArgumentException(SR.Arg_COMPropSetPut, nameof(bindingFlags));

                if ((bindingFlags & BindingFlags.PutRefDispProperty) != 0 && (bindingFlags & ClassicBindingMask & ~BindingFlags.PutRefDispProperty) != 0)
                    throw new ArgumentException(SR.Arg_COMPropSetPut, nameof(bindingFlags));

                
                if (name == null)
                    throw new ArgumentNullException(nameof(name));

                bool[] isByRef = modifiers?[0].IsByRefArray;

                // pass LCID_ENGLISH_US if no explicit culture is specified to match the behavior of VB
                int lcid = (culture == null ? 0x0409 : culture.LCID);

                return InvokeDispMethod(name, bindingFlags, target, providedArgs, isByRef, lcid, namedParams);
            }
#endif // FEATURE_COMINTEROP && FEATURE_USE_LCID

            if (namedParams != null && Array.IndexOf(namedParams, null) != -1)
                throw new ArgumentException(SR.Arg_NamedParamNull, nameof(namedParams));

            int argCnt = (providedArgs != null) ? providedArgs.Length : 0;

            if (binder == null)
                binder = DefaultBinder;

            bool bDefaultBinder = (binder == DefaultBinder);

            // Delegate to Activator.CreateInstance
            if ((bindingFlags & BindingFlags.CreateInstance) != 0)
            {
                if ((bindingFlags & BindingFlags.CreateInstance) != 0 && (bindingFlags & BinderNonCreateInstance) != 0)
                    // "Can not specify both CreateInstance and another access type."
                    throw new ArgumentException(SR.Arg_CreatInstAccess, nameof(bindingFlags));

                return Activator.CreateInstance(this, bindingFlags, binder, providedArgs, culture);
            }

            // PutDispProperty and\or PutRefDispProperty ==> SetProperty.
            if ((bindingFlags & (BindingFlags.PutDispProperty | BindingFlags.PutRefDispProperty)) != 0)
                bindingFlags |= BindingFlags.SetProperty;

            if (name == null)
                throw new ArgumentNullException(nameof(name));

            if (name.Length == 0 || name.Equals(@"[DISPID=0]"))
            {
                name = GetDefaultMemberName();

                if (name == null)
                {
                    // in InvokeMember we always pretend there is a default member if none is provided and we make it ToString
                    name = "ToString";
                }
            }

            // GetField or SetField
            bool IsGetField = (bindingFlags & BindingFlags.GetField) != 0;
            bool IsSetField = (bindingFlags & BindingFlags.SetField) != 0;

            if (IsGetField || IsSetField)
            {
                if (IsGetField)
                {
                    if (IsSetField)
                        throw new ArgumentException(SR.Arg_FldSetGet, nameof(bindingFlags));

                    if ((bindingFlags & BindingFlags.SetProperty) != 0)
                        throw new ArgumentException(SR.Arg_FldGetPropSet, nameof(bindingFlags));
                }
                else
                {
                    Debug.Assert(IsSetField);

                    if (providedArgs == null)
                        throw new ArgumentNullException(nameof(providedArgs));

                    if ((bindingFlags & BindingFlags.GetProperty) != 0)
                        throw new ArgumentException(SR.Arg_FldSetPropGet, nameof(bindingFlags));

                    if ((bindingFlags & BindingFlags.InvokeMethod) != 0)
                        throw new ArgumentException(SR.Arg_FldSetInvoke, nameof(bindingFlags));
                }

                // Lookup Field
                FieldInfo selFld = null;
                FieldInfo[] flds = GetMember(name, MemberTypes.Field, bindingFlags) as FieldInfo[];

                Debug.Assert(flds != null);

                if (flds.Length == 1)
                {
                    selFld = flds[0];
                }
                else if (flds.Length > 0)
                {
                    selFld = binder.BindToField(bindingFlags, flds, IsGetField ? Empty.Value : providedArgs[0], culture);
                }

                if (selFld != null)
                {
                    // Invocation on a field
                    if (selFld.FieldType.IsArray || ReferenceEquals(selFld.FieldType, typeof(Array)))
                    {
                        // Invocation of an array Field
                        int idxCnt;
                        if ((bindingFlags & BindingFlags.GetField) != 0)
                        {
                            idxCnt = argCnt;
                        }
                        else
                        {
                            idxCnt = argCnt - 1;
                        }

                        if (idxCnt > 0)
                        {
                            // Verify that all of the index values are ints
                            int[] idx = new int[idxCnt];
                            for (int i = 0; i < idxCnt; i++)
                            {
                                try
                                {
                                    idx[i] = ((IConvertible)providedArgs[i]).ToInt32(null);
                                }
                                catch (InvalidCastException)
                                {
                                    throw new ArgumentException(SR.Arg_IndexMustBeInt);
                                }
                            }

                            // Set or get the value...
                            Array a = (Array)selFld.GetValue(target);

                            // Set or get the value in the array
                            if ((bindingFlags & BindingFlags.GetField) != 0)
                            {
                                return a.GetValue(idx);
                            }
                            else
                            {
                                a.SetValue(providedArgs[idxCnt], idx);
                                return null;
                            }
                        }
                    }

                    if (IsGetField)
                    {
                        if (argCnt != 0)
                            throw new ArgumentException(SR.Arg_FldGetArgErr, nameof(bindingFlags));

                        return selFld.GetValue(target);
                    }
                    else
                    {
                        if (argCnt != 1)
                            throw new ArgumentException(SR.Arg_FldSetArgErr, nameof(bindingFlags));

                        selFld.SetValue(target, providedArgs[0], bindingFlags, binder, culture);
                        return null;
                    }
                }

                if ((bindingFlags & BinderNonFieldGetSet) == 0)
                    throw new MissingFieldException(FullName, name);
            }

            // @Legacy - This is RTM behavior
            bool isGetProperty = (bindingFlags & BindingFlags.GetProperty) != 0;
            bool isSetProperty = (bindingFlags & BindingFlags.SetProperty) != 0;

            if (isGetProperty || isSetProperty)
            {
                if (isGetProperty)
                {
                    Debug.Assert(!IsSetField);

                    if (isSetProperty)
                        throw new ArgumentException(SR.Arg_PropSetGet, nameof(bindingFlags));
                }
                else
                {
                    Debug.Assert(isSetProperty);

                    Debug.Assert(!IsGetField);

                    if ((bindingFlags & BindingFlags.InvokeMethod) != 0)
                        throw new ArgumentException(SR.Arg_PropSetInvoke, nameof(bindingFlags));
                }
            }

            MethodInfo[] finalists = null;
            MethodInfo finalist = null;

            if ((bindingFlags & BindingFlags.InvokeMethod) != 0)
            {
                // Lookup Methods
                MethodInfo[] semiFinalists = GetMember(name, MemberTypes.Method, bindingFlags) as MethodInfo[];
                List<MethodInfo> results = null;

                for (int i = 0; i < semiFinalists.Length; i++)
                {
                    MethodInfo semiFinalist = semiFinalists[i];
                    Debug.Assert(semiFinalist != null);

                    if (!FilterApplyMethodInfo((RuntimeMethodInfo)semiFinalist, bindingFlags, CallingConventions.Any, new Type[argCnt]))
                        continue;

                    if (finalist == null)
                    {
                        finalist = semiFinalist;
                    }
                    else
                    {
                        if (results == null)
                        {
                            results = new List<MethodInfo>(semiFinalists.Length);
                            results.Add(finalist);
                        }

                        results.Add(semiFinalist);
                    }
                }

                if (results != null)
                {
                    Debug.Assert(results.Count > 1);
                    finalists = results.ToArray();
                }
            }

            Debug.Assert(finalists == null || finalist != null);

            // BindingFlags.GetProperty or BindingFlags.SetProperty
            if (finalist == null && isGetProperty || isSetProperty)
            {
                // Lookup Property
                PropertyInfo[] semiFinalists = GetMember(name, MemberTypes.Property, bindingFlags) as PropertyInfo[];
                List<MethodInfo> results = null;

                for (int i = 0; i < semiFinalists.Length; i++)
                {
                    MethodInfo semiFinalist = null;

                    if (isSetProperty)
                    {
                        semiFinalist = semiFinalists[i].GetSetMethod(true);
                    }
                    else
                    {
                        semiFinalist = semiFinalists[i].GetGetMethod(true);
                    }

                    if (semiFinalist == null)
                        continue;

                    if (!FilterApplyMethodInfo((RuntimeMethodInfo)semiFinalist, bindingFlags, CallingConventions.Any, new Type[argCnt]))
                        continue;

                    if (finalist == null)
                    {
                        finalist = semiFinalist;
                    }
                    else
                    {
                        if (results == null)
                        {
                            results = new List<MethodInfo>(semiFinalists.Length);
                            results.Add(finalist);
                        }

                        results.Add(semiFinalist);
                    }
                }

                if (results != null)
                {
                    Debug.Assert(results.Count > 1);
                    finalists = results.ToArray();
                }
            }

            if (finalist != null)
            {
                // Invoke
                if (finalists == null &&
                    argCnt == 0 &&
                    finalist.GetParametersNoCopy().Length == 0 &&
                    (bindingFlags & BindingFlags.OptionalParamBinding) == 0)
                {

                    return finalist.Invoke(target, bindingFlags, binder, providedArgs, culture);
                }

                if (finalists == null)
                    finalists = new MethodInfo[] { finalist };

                if (providedArgs == null)
                    providedArgs = Array.Empty<object>();

                object state = null;


                MethodBase invokeMethod = null;

                try { invokeMethod = binder.BindToMethod(bindingFlags, finalists, ref providedArgs, modifiers, culture, namedParams, out state); }
                catch (MissingMethodException) { }

                if (invokeMethod == null)
                    throw new MissingMethodException(FullName, name);

                object result = ((MethodInfo)invokeMethod).Invoke(target, bindingFlags, binder, providedArgs, culture);

                if (state != null)
                    binder.ReorderArgumentArray(ref providedArgs, state);

                return result;
            }

            throw new MissingMethodException(FullName, name);
        }

        #endregion

        #endregion

        #region Object Overrides

        public override bool Equals(object obj)
        {
            // ComObjects are identified by the instance of the Type object and not the TypeHandle.
            return obj == (object)this;
        }

        public override int GetHashCode() => RuntimeHelpers.GetHashCode(this);

        public override string ToString() => GetCachedName(TypeNameKind.ToString);

        #endregion

        #region ICloneable

        public object Clone() => this;

        #endregion

        #region ICustomAttributeProvider

        public override object[] GetCustomAttributes(bool inherit)
        {
            return CustomAttribute.GetCustomAttributes(this, ObjectType, inherit);
        }

        public override object[] GetCustomAttributes(Type attributeType, bool inherit)
        {
            if ((object)attributeType == null)
                throw new ArgumentNullException(nameof(attributeType));

            RuntimeType attributeRuntimeType = attributeType.UnderlyingSystemType as RuntimeType;

            if (attributeRuntimeType == null)
                throw new ArgumentException(SR.Arg_MustBeType, nameof(attributeType));

            return CustomAttribute.GetCustomAttributes(this, attributeRuntimeType, inherit);
        }

        public override bool IsDefined(Type attributeType, bool inherit)
        {
            if ((object)attributeType == null)
                throw new ArgumentNullException(nameof(attributeType));

            RuntimeType attributeRuntimeType = attributeType.UnderlyingSystemType as RuntimeType;

            if (attributeRuntimeType == null)
                throw new ArgumentException(SR.Arg_MustBeType, nameof(attributeType));

            return CustomAttribute.IsDefined(this, attributeRuntimeType, inherit);
        }

        public override IList<CustomAttributeData> GetCustomAttributesData()
        {
            return CustomAttributeData.GetCustomAttributesInternal(this);
        }

        #endregion

        #region MemberInfo Overrides

        public override string Name => GetCachedName(TypeNameKind.Name);

        // This is used by the ToString() overrides of all reflection types. The legacy behavior has the following problems:
        //  1. Use only Name for nested types, which can be confused with global types and generic parameters of the same name.
        //  2. Use only Name for generic parameters, which can be confused with nested types and global types of the same name.
        //  3. Remove the namespace ("System") for all primitive types, which is not language neutral.
        //  4. MethodBase.ToString() use "ByRef" for byref parameters which is different than Type.ToString().
        //  5. ConstructorInfo.ToString() outputs "Void" as the return type. Why Void?
        internal override string FormatTypeName()
        {
            Type elementType = GetRootElementType();

            // Legacy: this doesn't make sense, why use only Name for nested types but otherwise
            // ToString() which contains namespace.
            if (elementType.IsNested)
                return Name;

            string typeName = ToString();

            // Legacy: why removing "System"? Is it just because C# has keywords for these types?
            // If so why don't we change it to lower case to match the C# keyword casing?
            if (elementType.IsPrimitive ||
                elementType == typeof(void) ||
                elementType == typeof(TypedReference))
            {
                typeName = typeName.Substring(@"System.".Length);
            }

            return typeName;
        }

        // This method looks like an attractive inline but expands to two calls,
        // neither of which can be inlined or optimized further. So block it
        // from inlining.
        [MethodImpl(MethodImplOptions.NoInlining)]
        private string GetCachedName(TypeNameKind kind) => Cache.GetName(kind);

        public override MemberTypes MemberType
        {
            get
            {
                if (IsPublic || IsNotPublic)
                    return MemberTypes.TypeInfo;
                    
                return MemberTypes.NestedType;
            }
        }

        public override Type DeclaringType => Cache.GetEnclosingType();

        public override Type ReflectedType => DeclaringType;

        public override int MetadataToken => RuntimeTypeHandle.GetToken(this);

        #endregion

        #region Legacy Internal

        private void CreateInstanceCheckThis()
        {
            if (ContainsGenericParameters)
                throw new ArgumentException(SR.Format(SR.Acc_CreateGenericEx, this));

            Type elementType = GetRootElementType();

            if (ReferenceEquals(elementType, typeof(ArgIterator)))
                throw new NotSupportedException(SR.Acc_CreateArgIterator);

            if (ReferenceEquals(elementType, typeof(void)))
                throw new NotSupportedException(SR.Acc_CreateVoid);
        }

        internal object CreateInstanceImpl(
            BindingFlags bindingAttr, Binder binder, object[] args, CultureInfo culture, object[] activationAttributes)
        {
            CreateInstanceCheckThis();

            object server = null;

            if (args == null)
                args = Array.Empty<object>();

            // Without a binder we need to do use the default binder...
            if (binder == null)
                binder = DefaultBinder;

            // deal with the __COMObject case first. It is very special because from a reflection point of view it has no ctors
            // so a call to GetMemberCons would fail
            bool publicOnly = (bindingAttr & BindingFlags.NonPublic) == 0;
            bool wrapExceptions = (bindingAttr & BindingFlags.DoNotWrapExceptions) == 0;
            if (args.Length == 0 && (bindingAttr & BindingFlags.Public) != 0 && (bindingAttr & BindingFlags.Instance) != 0
                && (IsGenericCOMObjectImpl() || IsValueType))
            {
                server = CreateInstanceDefaultCtor(publicOnly, false, true, wrapExceptions);
            }
            else
            {
                ConstructorInfo[] candidates = GetConstructors(bindingAttr);
                List<MethodBase> matches = new List<MethodBase>(candidates.Length);

                // We cannot use Type.GetTypeArray here because some of the args might be null
                Type[] argsType = new Type[args.Length];
                for (int i = 0; i < args.Length; i++)
                {
                    if (args[i] != null)
                    {
                        argsType[i] = args[i].GetType();
                    }
                }

                for (int i = 0; i < candidates.Length; i++)
                {
                    if (FilterApplyConstructorInfo((RuntimeConstructorInfo)candidates[i], bindingAttr, CallingConventions.Any, argsType))
                        matches.Add(candidates[i]);
                }

                if (matches.Count == 0)
                {
                    throw new MissingMethodException(SR.Format(SR.MissingConstructor_Name, FullName));
                }

                MethodBase[] cons = matches.ToArray();

                MethodBase invokeMethod;
                object state = null;

                try
                {
                    invokeMethod = binder.BindToMethod(bindingAttr, cons, ref args, null, culture, null, out state);
                }
                catch (MissingMethodException) { invokeMethod = null; }

                if (invokeMethod == null)
                {
                    throw new MissingMethodException(SR.Format(SR.MissingConstructor_Name, FullName));
                }

                if (invokeMethod.GetParametersNoCopy().Length == 0)
                {
                    if (args.Length != 0)
                    {
                        Debug.Assert((invokeMethod.CallingConvention & CallingConventions.VarArgs) ==
                                            CallingConventions.VarArgs);
                        throw new NotSupportedException(string.Format(CultureInfo.CurrentCulture,
                            SR.NotSupported_CallToVarArg));
                    }

                    // fast path??
                    server = Activator.CreateInstance(this, nonPublic: true, wrapExceptions: wrapExceptions);
                }
                else
                {
                    server = ((ConstructorInfo)invokeMethod).Invoke(bindingAttr, binder, args, culture);
                    if (state != null)
                        binder.ReorderArgumentArray(ref args, state);
                }
            }

            return server;
        }

        // the cache entry
        private class ActivatorCacheEntry
        {
            // the type to cache
            internal readonly RuntimeType _type;
            // the delegate containing the call to the ctor, will be replaced by an IntPtr to feed a calli with
            internal volatile CtorDelegate _ctor;
            internal readonly RuntimeMethodHandleInternal _hCtorMethodHandle;
            internal readonly MethodAttributes _ctorAttributes;
            // Lazy initialization was performed
            internal volatile bool _isFullyInitialized;

            internal ActivatorCacheEntry(RuntimeType t, RuntimeMethodHandleInternal rmh)
            {
                _type = t;
                _hCtorMethodHandle = rmh;
                if (!_hCtorMethodHandle.IsNullHandle())
                    _ctorAttributes = RuntimeMethodHandle.GetAttributes(_hCtorMethodHandle);
            }
        }

        private class ActivatorCache
        {
            private const int CacheSize = 16;
            private volatile int hash_counter; //Counter for wrap around
            private readonly ActivatorCacheEntry[] cache = new ActivatorCacheEntry[CacheSize];

            private volatile ConstructorInfo delegateCtorInfo;

            private void InitializeDelegateCreator()
            {
                ConstructorInfo ctorInfo = typeof(CtorDelegate).GetConstructor(new Type[] { typeof(object), typeof(IntPtr) });
                delegateCtorInfo = ctorInfo; // this assignment should be last
            }

            private void InitializeCacheEntry(ActivatorCacheEntry ace)
            {
                if (!ace._type.IsValueType)
                {
                    Debug.Assert(!ace._hCtorMethodHandle.IsNullHandle(), "Expected the default ctor method handle for a reference type.");

                    if (delegateCtorInfo == null)
                        InitializeDelegateCreator();

                    // No synchronization needed here. In the worst case we create extra garbage
                    CtorDelegate ctor = (CtorDelegate)delegateCtorInfo.Invoke(new object[] { null, RuntimeMethodHandle.GetFunctionPointer(ace._hCtorMethodHandle) });
                    ace._ctor = ctor;
                }
                ace._isFullyInitialized = true;
            }

            internal ActivatorCacheEntry GetEntry(RuntimeType t)
            {
                int index = hash_counter;
                for (int i = 0; i < CacheSize; i++)
                {
                    ActivatorCacheEntry ace = Volatile.Read(ref cache[index]);
                    if (ace != null && ace._type == t) //check for type match..
                    {
                        if (!ace._isFullyInitialized)
                            InitializeCacheEntry(ace);
                        return ace;
                    }
                    index = (index + 1) & (ActivatorCache.CacheSize - 1);
                }
                return null;
            }

            internal void SetEntry(ActivatorCacheEntry ace)
            {
                // fill the array backwards to hit the most recently filled entries first in GetEntry
                int index = (hash_counter - 1) & (ActivatorCache.CacheSize - 1);
                hash_counter = index;
                Volatile.Write(ref cache[index], ace);
            }
        }

        private static volatile ActivatorCache s_ActivatorCache;

        /// <summary>
        /// The slow path of CreateInstanceDefaultCtor
        /// </summary>
        private object CreateInstanceDefaultCtorSlow(bool publicOnly, bool wrapExceptions, bool fillCache)
        {
            RuntimeMethodHandleInternal runtimeCtor = default;
            bool canBeCached = false;
            bool hasNoDefaultCtor = false;

            object instance = RuntimeTypeHandle.CreateInstance(this, publicOnly, wrapExceptions, ref canBeCached, ref runtimeCtor, ref hasNoDefaultCtor);
            if (hasNoDefaultCtor)
            {
                throw new MissingMethodException(SR.Format(SR.Arg_NoDefCTor, this));
            }

            if (canBeCached && fillCache)
            {
                ActivatorCache activatorCache = s_ActivatorCache;
                if (activatorCache == null)
                {
                    // No synchronization needed here. In the worst case we create extra garbage
                    activatorCache = new ActivatorCache();
                    s_ActivatorCache = activatorCache;
                }

                // cache the ctor
                ActivatorCacheEntry ace = new ActivatorCacheEntry(this, runtimeCtor);
                activatorCache.SetEntry(ace);
            }

            return instance;
        }

        /// <summary>
        /// Helper to invoke the default (parameterless) constructor.
        /// </summary>
        [DebuggerStepThrough]
        [DebuggerHidden]
        internal object CreateInstanceDefaultCtor(bool publicOnly, bool skipCheckThis, bool fillCache, bool wrapExceptions)
        {
            // Call the cached 
            ActivatorCacheEntry cacheEntry = s_ActivatorCache?.GetEntry(this);
            if (cacheEntry != null)
            {
                if (publicOnly)
                {
                    if (cacheEntry._ctor != null &&
                        (cacheEntry._ctorAttributes & MethodAttributes.MemberAccessMask) != MethodAttributes.Public)
                    {
                        throw new MissingMethodException(SR.Format(SR.Arg_NoDefCTor, this));
                    }
                }

                // Allocate empty object and call the default constructor if present.
                object instance = RuntimeTypeHandle.Allocate(this);
                Debug.Assert(cacheEntry._ctor != null || IsValueType);
                if (cacheEntry._ctor != null)
                {
                    try
                    {
                        cacheEntry._ctor(instance);
                    }
                    catch (Exception e) when (wrapExceptions)
                    {
                        throw new TargetInvocationException(e);
                    }
                }

                return instance;
            }

            if (!skipCheckThis)
                CreateInstanceCheckThis();

            return CreateInstanceDefaultCtorSlow(publicOnly, wrapExceptions, fillCache);
        }

        internal void InvalidateCachedNestedType() => Cache.InvalidateCachedNestedType();

        internal bool IsGenericCOMObjectImpl() => RuntimeTypeHandle.IsComObject(this, true);

        #endregion

        #region Legacy internal static

        [MethodImpl(MethodImplOptions.InternalCall)]
        private static extern object _CreateEnum(RuntimeType enumType, long value);

        internal static object CreateEnum(RuntimeType enumType, long value)
        {
            return _CreateEnum(enumType, value);
        }

#if FEATURE_COMINTEROP       
        [MethodImpl(MethodImplOptions.InternalCall)]
        private extern object InvokeDispMethod(
            string name, BindingFlags invokeAttr, object target, object[] args,
            bool[] byrefModifiers, int culture, string[] namedParameters);
#endif // FEATURE_COMINTEROP        

#if FEATURE_COMINTEROP_UNMANAGED_ACTIVATION
        [MethodImpl(MethodImplOptions.InternalCall)]
        internal static extern Type GetTypeFromProgIDImpl(string progID, string server, bool throwOnError);

        [MethodImpl(MethodImplOptions.InternalCall)]
        internal static extern Type GetTypeFromCLSIDImpl(Guid clsid, string server, bool throwOnError);
#else // FEATURE_COMINTEROP_UNMANAGED_ACTIVATION
        internal static Type GetTypeFromProgIDImpl(String progID, String server, bool throwOnError)
        {
            throw new NotImplementedException("CoreCLR_REMOVED -- Unmanaged activation removed");
        }

        internal static Type GetTypeFromCLSIDImpl(Guid clsid, String server, bool throwOnError)
        {
            throw new NotImplementedException("CoreCLR_REMOVED -- Unmanaged activation removed"); 
        }
#endif // FEATURE_COMINTEROP_UNMANAGED_ACTIVATION

        #endregion

#if FEATURE_COMINTEROP
        private object ForwardCallToInvokeMember(
            string memberName,
            BindingFlags flags,
            object target,
            object[] aArgs, // in/out - only byref values are in a valid state upon return
            bool[] aArgsIsByRef,
            int[] aArgsWrapperTypes, // _maybe_null_
            Type[] aArgsTypes,
            Type retType)
        {
            Debug.Assert(
                aArgs.Length == aArgsIsByRef.Length
                && aArgs.Length == aArgsTypes.Length
                && (aArgsWrapperTypes == null || aArgs.Length == aArgsWrapperTypes.Length), "Input arrays should all be of the same length");

            int cArgs = aArgs.Length;

            // Handle arguments that are passed as ByRef and those
            // arguments that need to be wrapped.
            ParameterModifier[] aParamMod = null;
            if (cArgs > 0)
            {
                ParameterModifier paramMod = new ParameterModifier(cArgs);
                for (int i = 0; i < cArgs; i++)
                {
                    paramMod[i] = aArgsIsByRef[i];
                }

                aParamMod = new ParameterModifier[] { paramMod };
                if (aArgsWrapperTypes != null)
                {
                    WrapArgsForInvokeCall(aArgs, aArgsWrapperTypes);
                }
            }

            // For target invocation exceptions, the exception is wrapped.
            flags |= BindingFlags.DoNotWrapExceptions;
            object ret = InvokeMember(memberName, flags, null, target, aArgs, aParamMod, null, null);

            // Convert each ByRef argument that is _not_ of the proper type to
            // the parameter type.
            for (int i = 0; i < cArgs; i++)
            {
                // Determine if the parameter is ByRef.
                if (aParamMod[0][i] && aArgs[i] != null)
                {
                    Type argType = aArgsTypes[i];
                    if (!ReferenceEquals(argType, aArgs[i].GetType()))
                    {
                        aArgs[i] = ForwardCallBinder.ChangeType(aArgs[i], argType, null);
                    }
                }
            }

            // If the return type is _not_ of the proper type, then convert it.
            if (ret != null)
            {
                if (!ReferenceEquals(retType, ret.GetType()))
                {
                    ret = ForwardCallBinder.ChangeType(ret, retType, null);
                }
            }

            return ret;
        }

        private void WrapArgsForInvokeCall(object[] aArgs, int[] aArgsWrapperTypes)
        {
            int cArgs = aArgs.Length;
            for (int i = 0; i < cArgs; i++)
            {
                if (aArgsWrapperTypes[i] == 0)
                {
                    continue;
                }

                if (((DispatchWrapperType)aArgsWrapperTypes[i]).HasFlag(DispatchWrapperType.SafeArray))
                {
                    Type wrapperType = null;
                    bool isString = false;

                    // Determine the type of wrapper to use.
                    switch ((DispatchWrapperType)aArgsWrapperTypes[i] & ~DispatchWrapperType.SafeArray)
                    {
                        case DispatchWrapperType.Unknown:
                            wrapperType = typeof(UnknownWrapper);
                            break;
                        case DispatchWrapperType.Dispatch:
                            wrapperType = typeof(DispatchWrapper);
                            break;
                        case DispatchWrapperType.Error:   
                            wrapperType = typeof(ErrorWrapper);
                            break;
                        case DispatchWrapperType.Currency:
                            wrapperType = typeof(CurrencyWrapper);
                            break;
                        case DispatchWrapperType.BStr:
                            wrapperType = typeof(BStrWrapper);
                            isString = true;
                            break;
                        default:
                            Debug.Assert(false, "[RuntimeType.WrapArgsForInvokeCall]Invalid safe array wrapper type specified.");
                            break;
                    }

                    // Allocate the new array of wrappers.
                    Array oldArray = (Array)aArgs[i];
                    int numElems = oldArray.Length;
                    object[] newArray = (object[])Array.CreateInstance(wrapperType, numElems);

                    // Retrieve the ConstructorInfo for the wrapper type.
                    ConstructorInfo wrapperCons;
                    if (isString)
                    {
                         wrapperCons = wrapperType.GetConstructor(new Type[] {typeof(string) });
                    }
                    else
                    {
                         wrapperCons = wrapperType.GetConstructor(new Type[] {typeof(object) });
                    }
                
                    // Wrap each of the elements of the array.
                    for (int currElem = 0; currElem < numElems; currElem++)
                    {
                        if(isString)
                        {
                            newArray[currElem] = wrapperCons.Invoke(new object[] {(string)oldArray.GetValue(currElem)});
                        }
                        else
                        {
                            newArray[currElem] = wrapperCons.Invoke(new object[] {oldArray.GetValue(currElem)});
                        }
                    }

                    // Update the argument.
                    aArgs[i] = newArray;
                }
                else
                {
                    // Determine the wrapper to use and then wrap the argument.
                    switch ((DispatchWrapperType)aArgsWrapperTypes[i])
                    {
                        case DispatchWrapperType.Unknown:
                            aArgs[i] = new UnknownWrapper(aArgs[i]);
                            break;
                        case DispatchWrapperType.Dispatch:
                            aArgs[i] = new DispatchWrapper(aArgs[i]);
                            break;
                        case DispatchWrapperType.Error:
                            aArgs[i] = new ErrorWrapper(aArgs[i]);
                            break;
                        case DispatchWrapperType.Currency:
                            aArgs[i] = new CurrencyWrapper(aArgs[i]);
                            break;
                        case DispatchWrapperType.BStr:
                            aArgs[i] = new BStrWrapper((string)aArgs[i]);
                            break;
                        default:
                            Debug.Assert(false, "[RuntimeType.WrapArgsForInvokeCall]Invalid wrapper type specified.");
                            break;
                    }
                }
            }
        }

        private static OleAutBinder s_ForwardCallBinder;
        private OleAutBinder ForwardCallBinder
        {
            get => s_ForwardCallBinder ?? (s_ForwardCallBinder = new OleAutBinder());
        }

        [Flags]
        private enum DispatchWrapperType : int
        {
            // This enum must stay in sync with the DispatchWrapperType enum defined in MLInfo.h
            Unknown         = 0x00000001,
            Dispatch        = 0x00000002,
            // Record          = 0x00000004,
            Error           = 0x00000008,
            Currency        = 0x00000010,
            BStr            = 0x00000020,
            SafeArray       = 0x00010000
        }

#endif // FEATURE_COMINTEROP
    }

    #region Library
    internal readonly unsafe struct MdUtf8String
    {
        [DllImport(JitHelpers.QCall, CharSet = CharSet.Unicode)]
        private static extern unsafe bool EqualsCaseInsensitive(void* szLhs, void* szRhs, int cSz);

        [DllImport(JitHelpers.QCall, CharSet = CharSet.Unicode)]
        private static extern unsafe uint HashCaseInsensitive(void* sz, int cSz);

        private readonly byte* m_pStringHeap;        // This is the raw UTF8 string.
        private readonly int m_StringHeapByteLength;

        internal MdUtf8String(void* pStringHeap)
        {
            byte* pStringBytes = (byte*)pStringHeap;
            if (pStringHeap != null)
            {
                m_StringHeapByteLength = string.strlen(pStringBytes);
            }
            else
            {
                m_StringHeapByteLength = 0;
            }

            m_pStringHeap = pStringBytes;
        }

        internal unsafe MdUtf8String(byte* pUtf8String, int cUtf8String)
        {
            m_pStringHeap = pUtf8String;
            m_StringHeapByteLength = cUtf8String;
        }

        // Very common called version of the Equals pair
        [MethodImpl(MethodImplOptions.AggressiveInlining)]
        internal bool Equals(MdUtf8String s)
        {
            if (s.m_StringHeapByteLength != m_StringHeapByteLength)
            {
                return false;
            }
            else
            {
                return SpanHelpers.SequenceEqual<byte>(ref *s.m_pStringHeap, ref *m_pStringHeap, m_StringHeapByteLength);
            }
        }

        internal bool EqualsCaseInsensitive(MdUtf8String s)
        {
            if (s.m_StringHeapByteLength != m_StringHeapByteLength)
            {
                return false;
            }
            else
            {
                return (m_StringHeapByteLength == 0) || EqualsCaseInsensitive(s.m_pStringHeap, m_pStringHeap, m_StringHeapByteLength);
            }
        }

        internal uint HashCaseInsensitive()
        {
            return HashCaseInsensitive(m_pStringHeap, m_StringHeapByteLength);
        }

        public override string ToString()
            => Encoding.UTF8.GetString(new ReadOnlySpan<byte>(m_pStringHeap, m_StringHeapByteLength));
    }
    #endregion
}

namespace System.Reflection
{
    // Reliable hashtable thread safe for multiple readers and single writer. Note that the reliability goes together with thread
    // safety. Thread safety for multiple readers requires atomic update of the state that also makes makes the table
    // reliable in the presence of asynchronous exceptions.
    internal struct CerHashtable<K, V> where K : class
    {
        private class Table
        {
            // Note that m_keys and m_values arrays are immutable to allow lock-free reads. A new instance 
            // of CerHashtable has to be allocated to grow the size of the hashtable.
            internal K[] m_keys;
            internal V[] m_values;
            internal int m_count;

            internal Table(int size)
            {
                size = HashHelpers.GetPrime(size);
                m_keys = new K[size];
                m_values = new V[size];
            }

            internal void Insert(K key, V value)
            {
                int hashcode = GetHashCodeHelper(key);
                if (hashcode < 0)
                    hashcode = ~hashcode;

                K[] keys = m_keys;
                int index = hashcode % keys.Length;

                while (true)
                {
                    K hit = keys[index];

                    if (hit == null)
                    {
                        m_count++;
                        m_values[index] = value;

                        // This volatile write has to be last. It is going to publish the result atomically.
                        //
                        // Note that incrementing the count or setting the value does not do any harm without setting the key. The inconsistency will be ignored 
                        // and it will go away completely during next rehash.
                        Volatile.Write(ref keys[index], key);

                        break;
                    }
                    else
                    {
                        Debug.Assert(!hit.Equals(key), "Key was already in CerHashtable!  Potential race condition (or bug) in the Reflection cache?");

                        index++;
                        if (index >= keys.Length)
                            index -= keys.Length;
                    }
                }
            }
        }

        private Table m_Table;

        private const int MinSize = 7;

        private static int GetHashCodeHelper(K key)
        {
            // For strings we don't want the key to differ across domains as CerHashtable might be shared.
            if (!(key is string sKey))
            {
                return key.GetHashCode();
            }
            else
            {
                return sKey.GetNonRandomizedHashCode();
            }
        }

        private void Rehash(int newSize)
        {
            Table newTable = new Table(newSize);

            Table oldTable = m_Table;
            if (oldTable != null)
            {
                K[] keys = oldTable.m_keys;
                V[] values = oldTable.m_values;

                for (int i = 0; i < keys.Length; i++)
                {
                    K key = keys[i];

                    if (key != null)
                    {
                        newTable.Insert(key, values[i]);
                    }
                }
            }

            // Publish the new table atomically
            Volatile.Write(ref m_Table, newTable);
        }

        internal V this[K key]
        {
            set
            {
                Table table = m_Table;

                if (table != null)
                {
                    int requiredSize = 2 * (table.m_count + 1);
                    if (requiredSize >= table.m_keys.Length)
                        Rehash(requiredSize);
                }
                else
                {
                    Rehash(MinSize);
                }

                m_Table.Insert(key, value);
            }
            get
            {
                Table table = Volatile.Read(ref m_Table);
                if (table == null)
                    return default;

                int hashcode = GetHashCodeHelper(key);
                if (hashcode < 0)
                    hashcode = ~hashcode;

                K[] keys = table.m_keys;
                int index = hashcode % keys.Length;

                while (true)
                {
                    // This volatile read has to be first. It is reading the atomically published result.
                    K hit = Volatile.Read(ref keys[index]);

                    if (hit != null)
                    {
                        if (hit.Equals(key))
                            return table.m_values[index];

                        index++;
                        if (index >= keys.Length)
                            index -= keys.Length;
                    }
                    else
                    {
                        return default;
                    }
                }
            }
        }
    }
}<|MERGE_RESOLUTION|>--- conflicted
+++ resolved
@@ -3422,14 +3422,7 @@
             if (!IsEnum)
                 throw new ArgumentException(SR.Arg_MustBeEnum, "enumType");
 
-<<<<<<< HEAD
             return Enum.EnumCache.Get(this).GetNamesNonGeneric();
-=======
-            string[] ret = Enum.InternalGetNames(this);
-
-            // Make a copy since we can't hand out the same array since users can modify them
-            return new ReadOnlySpan<string>(ret).ToArray();
->>>>>>> 9f558c3c
         }
 
         public override Array GetEnumValues()
